/*
 * Helper functions for tree diff generation
 */
#include "cache.h"
#include "diff.h"
#include "tree.h"

static char *malloc_base(const char *base, int baselen, const char *path, int pathlen)
{
	char *newbase = xmalloc(baselen + pathlen + 2);
	memcpy(newbase, base, baselen);
	memcpy(newbase + baselen, path, pathlen);
	memcpy(newbase + baselen + pathlen, "/", 2);
	return newbase;
}

static void show_entry(struct diff_options *opt, const char *prefix, struct tree_desc *desc,
		       const char *base, int baselen);

static int compare_tree_entry(struct tree_desc *t1, struct tree_desc *t2, const char *base, int baselen, struct diff_options *opt)
{
	unsigned mode1, mode2;
	const char *path1, *path2;
	const unsigned char *sha1, *sha2;
	int cmp, pathlen1, pathlen2;

	sha1 = tree_entry_extract(t1, &path1, &mode1);
	sha2 = tree_entry_extract(t2, &path2, &mode2);

	pathlen1 = tree_entry_len(path1, sha1);
	pathlen2 = tree_entry_len(path2, sha2);
	cmp = base_name_compare(path1, pathlen1, mode1, path2, pathlen2, mode2);
	if (cmp < 0) {
		show_entry(opt, "-", t1, base, baselen);
		return -1;
	}
	if (cmp > 0) {
		show_entry(opt, "+", t2, base, baselen);
		return 1;
	}
	if (!opt->find_copies_harder && !hashcmp(sha1, sha2) && mode1 == mode2)
		return 0;

	/*
	 * If the filemode has changed to/from a directory from/to a regular
	 * file, we need to consider it a remove and an add.
	 */
	if (S_ISDIR(mode1) != S_ISDIR(mode2)) {
		show_entry(opt, "-", t1, base, baselen);
		show_entry(opt, "+", t2, base, baselen);
		return 0;
	}

	if (opt->recursive && S_ISDIR(mode1)) {
		int retval;
		char *newbase = malloc_base(base, baselen, path1, pathlen1);
		if (opt->tree_in_recursive)
			opt->change(opt, mode1, mode2,
				    sha1, sha2, base, path1);
		retval = diff_tree_sha1(sha1, sha2, newbase, opt);
		free(newbase);
		return retval;
	}

	opt->change(opt, mode1, mode2, sha1, sha2, base, path1);
	return 0;
}

static int interesting(struct tree_desc *desc, const char *base, int baselen, struct diff_options *opt)
{
	const char *path;
	const unsigned char *sha1;
	unsigned mode;
	int i;
	int pathlen;

	if (!opt->nr_paths)
		return 1;

	sha1 = tree_entry_extract(desc, &path, &mode);

	pathlen = tree_entry_len(path, sha1);

	for (i=0; i < opt->nr_paths; i++) {
		const char *match = opt->paths[i];
		int matchlen = opt->pathlens[i];

		if (baselen >= matchlen) {
			/* If it doesn't match, move along... */
			if (strncmp(base, match, matchlen))
				continue;

			/* The base is a subdirectory of a path which was specified. */
			return 1;
		}

		/* Does the base match? */
		if (strncmp(base, match, baselen))
			continue;

		match += baselen;
		matchlen -= baselen;

		if (pathlen > matchlen)
			continue;

		if (matchlen > pathlen) {
			if (match[pathlen] != '/')
				continue;
			if (!S_ISDIR(mode))
				continue;
		}

		if (strncmp(path, match, pathlen))
			continue;

		return 1;
	}
	return 0; /* No matches */
}

/* A whole sub-tree went away or appeared */
static void show_tree(struct diff_options *opt, const char *prefix, struct tree_desc *desc, const char *base, int baselen)
{
	while (desc->size) {
		if (interesting(desc, base, baselen, opt))
			show_entry(opt, prefix, desc, base, baselen);
		update_tree_entry(desc);
	}
}

/* A file entry went away or appeared */
static void show_entry(struct diff_options *opt, const char *prefix, struct tree_desc *desc,
		       const char *base, int baselen)
{
	unsigned mode;
	const char *path;
	const unsigned char *sha1 = tree_entry_extract(desc, &path, &mode);

	if (opt->recursive && S_ISDIR(mode)) {
		enum object_type type;
		int pathlen = tree_entry_len(path, sha1);
		char *newbase = malloc_base(base, baselen, path, pathlen);
		struct tree_desc inner;
		void *tree;

		tree = read_sha1_file(sha1, &type, &inner.size);
		if (!tree || type != OBJ_TREE)
			die("corrupt tree sha %s", sha1_to_hex(sha1));

		inner.buf = tree;
		show_tree(opt, prefix, &inner, newbase, baselen + 1 + pathlen);

		free(tree);
		free(newbase);
	} else {
		opt->add_remove(opt, prefix[0], mode, sha1, base, path);
	}
}

int diff_tree(struct tree_desc *t1, struct tree_desc *t2, const char *base, struct diff_options *opt)
{
	int baselen = strlen(base);

	while (t1->size | t2->size) {
		if (opt->quiet && opt->has_changes)
			break;
<<<<<<< HEAD
		if (opt->nr_paths && t1->size && !interesting(t1, base, opt)) {
=======
		if (opt->nr_paths && t1->size && !interesting(t1, base, baselen, opt)) {
>>>>>>> 7976ce1b
			update_tree_entry(t1);
			continue;
		}
		if (opt->nr_paths && t2->size && !interesting(t2, base, baselen, opt)) {
			update_tree_entry(t2);
			continue;
		}
		if (!t1->size) {
			show_entry(opt, "+", t2, base, baselen);
			update_tree_entry(t2);
			continue;
		}
		if (!t2->size) {
			show_entry(opt, "-", t1, base, baselen);
			update_tree_entry(t1);
			continue;
		}
		switch (compare_tree_entry(t1, t2, base, baselen, opt)) {
		case -1:
			update_tree_entry(t1);
			continue;
		case 0:
			update_tree_entry(t1);
			/* Fallthrough */
		case 1:
			update_tree_entry(t2);
			continue;
		}
		die("git-diff-tree: internal error");
	}
	return 0;
}

int diff_tree_sha1(const unsigned char *old, const unsigned char *new, const char *base, struct diff_options *opt)
{
	void *tree1, *tree2;
	struct tree_desc t1, t2;
	int retval;

	tree1 = read_object_with_reference(old, tree_type, &t1.size, NULL);
	if (!tree1)
		die("unable to read source tree (%s)", sha1_to_hex(old));
	tree2 = read_object_with_reference(new, tree_type, &t2.size, NULL);
	if (!tree2)
		die("unable to read destination tree (%s)", sha1_to_hex(new));
	t1.buf = tree1;
	t2.buf = tree2;
	retval = diff_tree(&t1, &t2, base, opt);
	free(tree1);
	free(tree2);
	return retval;
}

int diff_root_tree_sha1(const unsigned char *new, const char *base, struct diff_options *opt)
{
	int retval;
	void *tree;
	struct tree_desc empty, real;

	tree = read_object_with_reference(new, tree_type, &real.size, NULL);
	if (!tree)
		die("unable to read root tree (%s)", sha1_to_hex(new));
	real.buf = tree;

	empty.size = 0;
	empty.buf = "";
	retval = diff_tree(&empty, &real, base, opt);
	free(tree);
	return retval;
}

static int count_paths(const char **paths)
{
	int i = 0;
	while (*paths++)
		i++;
	return i;
}

void diff_tree_release_paths(struct diff_options *opt)
{
	free(opt->pathlens);
}

void diff_tree_setup_paths(const char **p, struct diff_options *opt)
{
	opt->nr_paths = 0;
	opt->pathlens = NULL;
	opt->paths = NULL;

	if (p) {
		int i;

		opt->paths = p;
		opt->nr_paths = count_paths(p);
		if (opt->nr_paths == 0) {
			opt->pathlens = NULL;
			return;
		}
		opt->pathlens = xmalloc(opt->nr_paths * sizeof(int));
		for (i=0; i < opt->nr_paths; i++)
			opt->pathlens[i] = strlen(p[i]);
	}
}<|MERGE_RESOLUTION|>--- conflicted
+++ resolved
@@ -165,11 +165,7 @@
 	while (t1->size | t2->size) {
 		if (opt->quiet && opt->has_changes)
 			break;
-<<<<<<< HEAD
-		if (opt->nr_paths && t1->size && !interesting(t1, base, opt)) {
-=======
 		if (opt->nr_paths && t1->size && !interesting(t1, base, baselen, opt)) {
->>>>>>> 7976ce1b
 			update_tree_entry(t1);
 			continue;
 		}
