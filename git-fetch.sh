#!/bin/sh
#

USAGE='<fetch-options> <repository> <refspec>...'
SUBDIRECTORY_OK=Yes
. git-sh-setup
set_reflog_action "fetch $*"
cd_to_toplevel ;# probably unnecessary...

. git-parse-remote
_x40='[0-9a-f][0-9a-f][0-9a-f][0-9a-f][0-9a-f]'
_x40="$_x40$_x40$_x40$_x40$_x40$_x40$_x40$_x40"

LF='
'
IFS="$LF"

no_tags=
tags=
append=
force=
verbose=
update_head_ok=
exec=
keep=
shallow_depth=
no_progress=
test -t 1 || no_progress=--no-progress
quiet=
while case "$#" in 0) break ;; esac
do
	case "$1" in
	-a|--a|--ap|--app|--appe|--appen|--append)
		append=t
		;;
	--upl|--uplo|--uploa|--upload|--upload-|--upload-p|\
	--upload-pa|--upload-pac|--upload-pack)
		shift
		exec="--upload-pack=$1"
		;;
	--upl=*|--uplo=*|--uploa=*|--upload=*|\
	--upload-=*|--upload-p=*|--upload-pa=*|--upload-pac=*|--upload-pack=*)
		exec=--upload-pack=$(expr "z$1" : 'z-[^=]*=\(.*\)')
		shift
		;;
	-f|--f|--fo|--for|--forc|--force)
		force=t
		;;
	-t|--t|--ta|--tag|--tags)
		tags=t
		;;
	-n|--n|--no|--no-|--no-t|--no-ta|--no-tag|--no-tags)
		no_tags=t
		;;
	-u|--u|--up|--upd|--upda|--updat|--update|--update-|--update-h|\
	--update-he|--update-hea|--update-head|--update-head-|\
	--update-head-o|--update-head-ok)
		update_head_ok=t
		;;
	-q|--q|--qu|--qui|--quie|--quiet)
		quiet=--quiet
		;;
	-v|--verbose)
		verbose=Yes
		;;
	-k|--k|--ke|--kee|--keep)
		keep='-k -k'
		;;
	--depth=*)
		shallow_depth="--depth=`expr "z$1" : 'z-[^=]*=\(.*\)'`"
		;;
	--depth)
		shift
		shallow_depth="--depth=$1"
		;;
	-*)
		usage
		;;
	*)
		break
		;;
	esac
	shift
done

case "$#" in
0)
	origin=$(get_default_remote)
	test -n "$(get_remote_url ${origin})" ||
		die "Where do you want to fetch from today?"
	set x $origin ; shift ;;
esac

if test -z "$exec"
then
	# No command line override and we have configuration for the remote.
	exec="--upload-pack=$(get_uploadpack $1)"
fi

remote_nick="$1"
remote=$(get_remote_url "$@")
refs=
rref=
rsync_slurped_objects=

if test "" = "$append"
then
	: >"$GIT_DIR/FETCH_HEAD"
fi

# Global that is reused later
ls_remote_result=$(git ls-remote $exec "$remote") ||
	die "Cannot get the repository state from $remote"

append_fetch_head () {
	flags=
	test -n "$verbose" && flags="$flags$LF-v"
	test -n "$force$single_force" && flags="$flags$LF-f"
	GIT_REFLOG_ACTION="$GIT_REFLOG_ACTION" \
		git-fetch--tool $flags append-fetch-head "$@"
}

# updating the current HEAD with git-fetch in a bare
# repository is always fine.
if test -z "$update_head_ok" && test $(is_bare_repository) = false
then
	orig_head=$(git-rev-parse --verify HEAD 2>/dev/null)
fi

# Allow --notags from remote.$1.tagopt
case "$tags$no_tags" in
'')
	case "$(git-config --get "remote.$1.tagopt")" in
	--no-tags)
		no_tags=t ;;
	esac
esac

# If --tags (and later --heads or --all) is specified, then we are
# not talking about defaults stored in Pull: line of remotes or
# branches file, and just fetch those and refspecs explicitly given.
# Otherwise we do what we always did.

reflist=$(get_remote_refs_for_fetch "$@")
if test "$tags"
then
	taglist=`IFS='	' &&
		  echo "$ls_remote_result" |
		  git-show-ref --exclude-existing=refs/tags/ |
	          while read sha1 name
		  do
			echo ".${name}:${name}"
		  done` || exit
	if test "$#" -gt 1
	then
		# remote URL plus explicit refspecs; we need to merge them.
		reflist="$reflist$LF$taglist"
	else
		# No explicit refspecs; fetch tags only.
		reflist=$taglist
	fi
fi

fetch_all_at_once () {

  eval=$(echo "$1" | git-fetch--tool parse-reflist "-")
  eval "$eval"

    ( : subshell because we muck with IFS
      IFS=" 	$LF"
      (
	if test "$remote" = . ; then
	    git-show-ref $rref || echo failed "$remote"
	elif test -f "$remote" ; then
	    test -n "$shallow_depth" &&
		die "shallow clone with bundle is not supported"
	    git-bundle unbundle "$remote" $rref ||
	    echo failed "$remote"
	else
	  git-fetch-pack --thin $exec $keep $shallow_depth \
	      $quiet $no_progress "$remote" $rref ||
	  echo failed "$remote"
	fi
      ) |
      (
	flags=
	test -n "$verbose" && flags="$flags -v"
	test -n "$force" && flags="$flags -f"
	GIT_REFLOG_ACTION="$GIT_REFLOG_ACTION" \
		git-fetch--tool $flags native-store \
			"$remote" "$remote_nick" "$refs"
      )
    ) || exit

}

fetch_per_ref () {
  reflist="$1"
  refs=
  rref=

  for ref in $reflist
  do
      refs="$refs$LF$ref"

      # These are relative path from $GIT_DIR, typically starting at refs/
      # but may be HEAD
      if expr "z$ref" : 'z\.' >/dev/null
      then
	  not_for_merge=t
	  ref=$(expr "z$ref" : 'z\.\(.*\)')
      else
	  not_for_merge=
      fi
      if expr "z$ref" : 'z+' >/dev/null
      then
	  single_force=t
	  ref=$(expr "z$ref" : 'z+\(.*\)')
      else
	  single_force=
      fi
      remote_name=$(expr "z$ref" : 'z\([^:]*\):')
      local_name=$(expr "z$ref" : 'z[^:]*:\(.*\)')

      rref="$rref$LF$remote_name"

      # There are transports that can fetch only one head at a time...
      case "$remote" in
      http://* | https://* | ftp://*)
	  test -n "$shallow_depth" &&
		die "shallow clone with http not supported"
	  proto=`expr "$remote" : '\([^:]*\):'`
	  if [ -n "$GIT_SSL_NO_VERIFY" ]; then
	      curl_extra_args="-k"
	  fi
	  if [ -n "$GIT_CURL_FTP_NO_EPSV" -o \
		"`git-config --bool http.noEPSV`" = true ]; then
	      noepsv_opt="--disable-epsv"
	  fi

	  # Find $remote_name from ls-remote output.
	  head=$(
		IFS='	'
		echo "$ls_remote_result" |
		while read sha1 name
		do
			test "z$name" = "z$remote_name" || continue
			echo "$sha1"
			break
		done
	  )
	  expr "z$head" : "z$_x40\$" >/dev/null ||
		die "No such ref $remote_name at $remote"
	  echo >&2 "Fetching $remote_name from $remote using $proto"
<<<<<<< HEAD
	  case "$quiet" in '') v=-v ;; *) v= ;; esac
	  git-http-fetch $v -a "$head" "$remote/" || exit
=======
	  git-http-fetch -v -a "$head" "$remote" || exit
>>>>>>> d3d4fa86
	  ;;
      rsync://*)
	  test -n "$shallow_depth" &&
		die "shallow clone with rsync not supported"
	  TMP_HEAD="$GIT_DIR/TMP_HEAD"
	  rsync -L -q "$remote/$remote_name" "$TMP_HEAD" || exit 1
	  head=$(git-rev-parse --verify TMP_HEAD)
	  rm -f "$TMP_HEAD"
	  case "$quiet" in '') v=-v ;; *) v= ;; esac
	  test "$rsync_slurped_objects" || {
	      rsync -a $v --ignore-existing --exclude info \
		  "$remote/objects/" "$GIT_OBJECT_DIRECTORY/" || exit

	      # Look at objects/info/alternates for rsync -- http will
	      # support it natively and git native ones will do it on
	      # the remote end.  Not having that file is not a crime.
	      rsync -q "$remote/objects/info/alternates" \
		  "$GIT_DIR/TMP_ALT" 2>/dev/null ||
		  rm -f "$GIT_DIR/TMP_ALT"
	      if test -f "$GIT_DIR/TMP_ALT"
	      then
		  resolve_alternates "$remote" <"$GIT_DIR/TMP_ALT" |
		  while read alt
		  do
		      case "$alt" in 'bad alternate: '*) die "$alt";; esac
		      echo >&2 "Getting alternate: $alt"
		      rsync -av --ignore-existing --exclude info \
		      "$alt" "$GIT_OBJECT_DIRECTORY/" || exit
		  done
		  rm -f "$GIT_DIR/TMP_ALT"
	      fi
	      rsync_slurped_objects=t
	  }
	  ;;
      esac

      append_fetch_head "$head" "$remote" \
	  "$remote_name" "$remote_nick" "$local_name" "$not_for_merge" || exit

  done

}

fetch_main () {
	case "$remote" in
	http://* | https://* | ftp://* | rsync://* )
		fetch_per_ref "$@"
		;;
	*)
		fetch_all_at_once "$@"
		;;
	esac
}

fetch_main "$reflist" || exit

# automated tag following
case "$no_tags$tags" in
'')
	case "$reflist" in
	*:refs/*)
		# effective only when we are following remote branch
		# using local tracking branch.
		taglist=$(IFS='	' &&
		echo "$ls_remote_result" |
		git-show-ref --exclude-existing=refs/tags/ |
		while read sha1 name
		do
			git-cat-file -t "$sha1" >/dev/null 2>&1 || continue
			echo >&2 "Auto-following $name"
			echo ".${name}:${name}"
		done)
	esac
	case "$taglist" in
	'') ;;
	?*)
		# do not deepen a shallow tree when following tags
		shallow_depth=
		fetch_main "$taglist" || exit ;;
	esac
esac

# If the original head was empty (i.e. no "master" yet), or
# if we were told not to worry, we do not have to check.
case "$orig_head" in
'')
	;;
?*)
	curr_head=$(git-rev-parse --verify HEAD 2>/dev/null)
	if test "$curr_head" != "$orig_head"
	then
	    git-update-ref \
			-m "$GIT_REFLOG_ACTION: Undoing incorrectly fetched HEAD." \
			HEAD "$orig_head"
		die "Cannot fetch into the current branch."
	fi
	;;
esac<|MERGE_RESOLUTION|>--- conflicted
+++ resolved
@@ -252,12 +252,8 @@
 	  expr "z$head" : "z$_x40\$" >/dev/null ||
 		die "No such ref $remote_name at $remote"
 	  echo >&2 "Fetching $remote_name from $remote using $proto"
-<<<<<<< HEAD
 	  case "$quiet" in '') v=-v ;; *) v= ;; esac
-	  git-http-fetch $v -a "$head" "$remote/" || exit
-=======
-	  git-http-fetch -v -a "$head" "$remote" || exit
->>>>>>> d3d4fa86
+	  git-http-fetch $v -a "$head" "$remote" || exit
 	  ;;
       rsync://*)
 	  test -n "$shallow_depth" &&
