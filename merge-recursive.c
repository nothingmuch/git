--- conflicted
+++ resolved
@@ -888,14 +888,9 @@
 		namebuf[namelen] = 0;
 		fn->name = namebuf;
 		fn->fn = ll_ext_merge;
-<<<<<<< HEAD
-		fn->next = *ll_user_merge_tail;
-		*ll_user_merge_tail = fn;
-=======
 		fn->next = NULL;
 		*ll_user_merge_tail = fn;
 		ll_user_merge_tail = &(fn->next);
->>>>>>> 42c4b580
 	}
 
 	ep++;
