# The default target of this Makefile is...
all:

# Define MOZILLA_SHA1 environment variable when running make to make use of
# a bundled SHA1 routine coming from Mozilla. It is GPL'd and should be fast
# on non-x86 architectures (e.g. PowerPC), while the OpenSSL version (default
# choice) has very fast version optimized for i586.
#
# Define NO_OPENSSL environment variable if you do not have OpenSSL.
# This also implies MOZILLA_SHA1.
#
# Define NO_CURL if you do not have curl installed.  git-http-pull and
# git-http-push are not built, and you cannot use http:// and https://
# transports.
#
# Define CURLDIR=/foo/bar if your curl header and library files are in
# /foo/bar/include and /foo/bar/lib directories.
#
# Define NO_EXPAT if you do not have expat installed.  git-http-push is
# not built, and you cannot push using http:// and https:// transports.
#
# Define NO_D_INO_IN_DIRENT if you don't have d_ino in your struct dirent.
#
# Define NO_D_TYPE_IN_DIRENT if your platform defines DT_UNKNOWN but lacks
# d_type in struct dirent (latest Cygwin -- will be fixed soonish).
#
# Define NO_C99_FORMAT if your formatted IO functions (printf/scanf et.al.)
# do not support the 'size specifiers' introduced by C99, namely ll, hh,
# j, z, t. (representing long long int, char, intmax_t, size_t, ptrdiff_t).
# some C compilers supported these specifiers prior to C99 as an extension.
#
# Define NO_STRCASESTR if you don't have strcasestr.
#
# Define NO_STRLCPY if you don't have strlcpy.
#
# Define NO_SETENV if you don't have setenv in the C library.
#
# Define NO_SYMLINK_HEAD if you never want .git/HEAD to be a symbolic link.
# Enable it on Windows.  By default, symrefs are still used.
#
# Define NO_SVN_TESTS if you want to skip time-consuming SVN interoperability
# tests.  These tests take up a significant amount of the total test time
# but are not needed unless you plan to talk to SVN repos.
#
# Define NO_FINK if you are building on Darwin/Mac OS X, have Fink
# installed in /sw, but don't want GIT to link against any libraries
# installed there.  If defined you may specify your own (or Fink's)
# include directories and library directories by defining CFLAGS
# and LDFLAGS appropriately.
#
# Define NO_DARWIN_PORTS if you are building on Darwin/Mac OS X,
# have DarwinPorts installed in /opt/local, but don't want GIT to
# link against any libraries installed there.  If defined you may
# specify your own (or DarwinPort's) include directories and
# library directories by defining CFLAGS and LDFLAGS appropriately.
#
# Define PPC_SHA1 environment variable when running make to make use of
# a bundled SHA1 routine optimized for PowerPC.
#
# Define ARM_SHA1 environment variable when running make to make use of
# a bundled SHA1 routine optimized for ARM.
#
# Define NEEDS_SSL_WITH_CRYPTO if you need -lcrypto with -lssl (Darwin).
#
# Define NEEDS_LIBICONV if linking with libc is not enough (Darwin).
#
# Define NEEDS_SOCKET if linking with libc is not enough (SunOS,
# Patrick Mauritz).
#
# Define NO_MMAP if you want to avoid mmap.
#
# Define WITH_OWN_SUBPROCESS_PY if you want to use with python 2.3.
#
# Define NO_IPV6 if you lack IPv6 support and getaddrinfo().
#
# Define NO_SOCKADDR_STORAGE if your platform does not have struct
# sockaddr_storage.
#
# Define NO_ICONV if your libc does not properly support iconv.
#
# Define NO_ACCURATE_DIFF if your diff program at least sometimes misses
# a missing newline at the end of the file.
#
# Define NO_PYTHON if you want to lose all benefits of the recursive merge.
#
# Define COLLISION_CHECK below if you believe that SHA1's
# 1461501637330902918203684832716283019655932542976 hashes do not give you
# sufficient guarantee that no collisions between objects will ever happen.

# Define USE_NSEC below if you want git to care about sub-second file mtimes
# and ctimes. Note that you need recent glibc (at least 2.2.4) for this, and
# it will BREAK YOUR LOCAL DIFFS! show-diff and anything using it will likely
# randomly break unless your underlying filesystem supports those sub-second
# times (my ext3 doesn't).

# Define USE_STDEV below if you want git to care about the underlying device
# change being considered an inode change from the update-cache perspective.

GIT-VERSION-FILE: .FORCE-GIT-VERSION-FILE
	@$(SHELL_PATH) ./GIT-VERSION-GEN
-include GIT-VERSION-FILE

uname_S := $(shell sh -c 'uname -s 2>/dev/null || echo not')
uname_M := $(shell sh -c 'uname -m 2>/dev/null || echo not')
uname_O := $(shell sh -c 'uname -o 2>/dev/null || echo not')
uname_R := $(shell sh -c 'uname -r 2>/dev/null || echo not')
uname_P := $(shell sh -c 'uname -p 2>/dev/null || echo not')

# CFLAGS and LDFLAGS are for the users to override from the command line.

CFLAGS = -g -O2 -Wall
LDFLAGS =
ALL_CFLAGS = $(CFLAGS)
ALL_LDFLAGS = $(LDFLAGS)
STRIP ?= strip

prefix = $(HOME)
bindir = $(prefix)/bin
gitexecdir = $(bindir)
template_dir = $(prefix)/share/git-core/templates/
GIT_PYTHON_DIR = $(prefix)/share/git-core/python
# DESTDIR=

# default configuration for gitweb
GITWEB_CONFIG = gitweb_config.perl
GITWEB_SITENAME =
GITWEB_PROJECTROOT = /pub/git
GITWEB_LIST =
GITWEB_HOMETEXT = indextext.html
GITWEB_CSS = gitweb.css
GITWEB_LOGO = git-logo.png

export prefix bindir gitexecdir template_dir GIT_PYTHON_DIR

CC = gcc
AR = ar
TAR = tar
INSTALL = install
RPMBUILD = rpmbuild

# sparse is architecture-neutral, which means that we need to tell it
# explicitly what architecture to check for. Fix this up for yours..
SPARSE_FLAGS = -D__BIG_ENDIAN__ -D__powerpc__



### --- END CONFIGURATION SECTION ---

SCRIPT_SH = \
	git-bisect.sh git-branch.sh git-checkout.sh \
	git-cherry.sh git-clean.sh git-clone.sh git-commit.sh \
	git-fetch.sh \
	git-ls-remote.sh \
	git-merge-one-file.sh git-parse-remote.sh \
	git-pull.sh git-rebase.sh \
	git-repack.sh git-request-pull.sh git-reset.sh \
	git-resolve.sh git-revert.sh git-sh-setup.sh \
	git-tag.sh git-verify-tag.sh \
	git-applymbox.sh git-applypatch.sh git-am.sh \
	git-merge.sh git-merge-stupid.sh git-merge-octopus.sh \
	git-merge-resolve.sh git-merge-ours.sh \
	git-lost-found.sh git-quiltimport.sh

SCRIPT_PERL = \
	git-archimport.perl git-cvsimport.perl git-relink.perl \
	git-shortlog.perl git-rerere.perl \
	git-annotate.perl git-cvsserver.perl \
	git-svnimport.perl git-cvsexportcommit.perl \
	git-send-email.perl git-svn.perl

SCRIPT_PYTHON = \
	git-merge-recursive.py

SCRIPTS = $(patsubst %.sh,%,$(SCRIPT_SH)) \
	  $(patsubst %.perl,%,$(SCRIPT_PERL)) \
	  $(patsubst %.py,%,$(SCRIPT_PYTHON)) \
	  git-cherry-pick git-status git-instaweb

# The ones that do not have to link with lcrypto, lz nor xdiff.
SIMPLE_PROGRAMS = \
	git-daemon$X

# ... and all the rest that could be moved out of bindir to gitexecdir
PROGRAMS = \
	git-convert-objects$X git-fetch-pack$X git-fsck-objects$X \
	git-hash-object$X git-index-pack$X git-local-fetch$X \
	git-merge-base$X \
	git-merge-index$X git-mktag$X git-mktree$X git-patch-id$X \
	git-peek-remote$X git-receive-pack$X \
	git-send-pack$X git-shell$X \
	git-show-index$X git-ssh-fetch$X \
	git-ssh-upload$X git-unpack-file$X \
	git-update-server-info$X \
	git-upload-pack$X git-verify-pack$X \
	git-pack-redundant$X git-var$X \
	git-describe$X git-merge-tree$X git-blame$X git-imap-send$X

BUILT_INS = \
	git-format-patch$X git-show$X git-whatchanged$X \
	git-get-tar-commit-id$X \
	$(patsubst builtin-%.o,git-%$X,$(BUILTIN_OBJS))

# what 'all' will build and 'install' will install, in gitexecdir
ALL_PROGRAMS = $(PROGRAMS) $(SIMPLE_PROGRAMS) $(SCRIPTS)

# Backward compatibility -- to be removed after 1.0
PROGRAMS += git-ssh-pull$X git-ssh-push$X

# Set paths to tools early so that they can be used for version tests.
ifndef SHELL_PATH
	SHELL_PATH = /bin/sh
endif
ifndef PERL_PATH
	PERL_PATH = /usr/bin/perl
endif
ifndef PYTHON_PATH
	PYTHON_PATH = /usr/bin/python
endif

PYMODULES = \
	gitMergeCommon.py

LIB_FILE=libgit.a
XDIFF_LIB=xdiff/lib.a

LIB_H = \
	blob.h cache.h commit.h csum-file.h delta.h \
	diff.h object.h pack.h pkt-line.h quote.h refs.h \
	run-command.h strbuf.h tag.h tree.h git-compat-util.h revision.h \
<<<<<<< HEAD
	tree-walk.h log-tree.h dir.h path-list.h builtin.h
=======
	tree-walk.h log-tree.h dir.h path-list.h unpack-trees.h
>>>>>>> 076b0adc

DIFF_OBJS = \
	diff.o diff-lib.o diffcore-break.o diffcore-order.o \
	diffcore-pickaxe.o diffcore-rename.o tree-diff.o combine-diff.o \
	diffcore-delta.o log-tree.o

LIB_OBJS = \
	blob.o commit.o connect.o csum-file.o cache-tree.o base85.o \
	date.o diff-delta.o entry.o exec_cmd.o ident.o lockfile.o \
	object.o pack-check.o patch-delta.o path.o pkt-line.o \
	quote.o read-cache.o refs.o run-command.o dir.o object-refs.o \
	server-info.o setup.o sha1_file.o sha1_name.o strbuf.o \
	tag.o tree.o usage.o config.o environment.o ctype.o copy.o \
	fetch-clone.o revision.o pager.o tree-walk.o xdiff-interface.o \
<<<<<<< HEAD
	alloc.o merge-file.o path-list.o help.o $(DIFF_OBJS)
=======
	alloc.o merge-file.o path-list.o unpack-trees.o $(DIFF_OBJS)
>>>>>>> 076b0adc

BUILTIN_OBJS = \
	builtin-add.o \
	builtin-apply.o \
	builtin-cat-file.o \
	builtin-checkout-index.o \
	builtin-check-ref-format.o \
	builtin-commit-tree.o \
	builtin-count-objects.o \
	builtin-diff.o \
	builtin-diff-files.o \
	builtin-diff-index.o \
	builtin-diff-stages.o \
	builtin-diff-tree.o \
	builtin-fmt-merge-msg.o \
	builtin-grep.o \
	builtin-init-db.o \
	builtin-log.o \
	builtin-ls-files.o \
	builtin-ls-tree.o \
	builtin-mailinfo.o \
	builtin-mailsplit.o \
	builtin-mv.o \
	builtin-name-rev.o \
	builtin-pack-objects.o \
	builtin-prune.o \
	builtin-prune-packed.o \
	builtin-push.o \
	builtin-read-tree.o \
	builtin-repo-config.o \
	builtin-rev-list.o \
	builtin-rev-parse.o \
	builtin-rm.o \
	builtin-show-branch.o \
	builtin-stripspace.o \
	builtin-symbolic-ref.o \
	builtin-tar-tree.o \
	builtin-unpack-objects.o \
	builtin-update-index.o \
	builtin-update-ref.o \
	builtin-upload-tar.o \
	builtin-verify-pack.o \
	builtin-write-tree.o

GITLIBS = $(LIB_FILE) $(XDIFF_LIB)
LIBS = $(GITLIBS) -lz

#
# Platform specific tweaks
#

# We choose to avoid "if .. else if .. else .. endif endif"
# because maintaining the nesting to match is a pain.  If
# we had "elif" things would have been much nicer...

ifeq ($(uname_S),Linux)
	NO_STRLCPY = YesPlease
endif
ifeq ($(uname_S),GNU/kFreeBSD)
	NO_STRLCPY = YesPlease
endif
ifeq ($(uname_S),Darwin)
	NEEDS_SSL_WITH_CRYPTO = YesPlease
	NEEDS_LIBICONV = YesPlease
	NO_STRLCPY = YesPlease
	ifndef NO_FINK
		ifeq ($(shell test -d /sw/lib && echo y),y)
			ALL_CFLAGS += -I/sw/include
			ALL_LDFLAGS += -L/sw/lib
		endif
	endif
	ifndef NO_DARWIN_PORTS
		ifeq ($(shell test -d /opt/local/lib && echo y),y)
			ALL_CFLAGS += -I/opt/local/include
			ALL_LDFLAGS += -L/opt/local/lib
		endif
	endif
endif
ifeq ($(uname_S),SunOS)
	NEEDS_SOCKET = YesPlease
	NEEDS_NSL = YesPlease
	SHELL_PATH = /bin/bash
	NO_STRCASESTR = YesPlease
	NO_STRLCPY = YesPlease
	ifeq ($(uname_R),5.8)
		NEEDS_LIBICONV = YesPlease
		NO_UNSETENV = YesPlease
		NO_SETENV = YesPlease
	endif
	ifeq ($(uname_R),5.9)
		NO_UNSETENV = YesPlease
		NO_SETENV = YesPlease
	endif
	INSTALL = ginstall
	TAR = gtar
	ALL_CFLAGS += -D__EXTENSIONS__
endif
ifeq ($(uname_O),Cygwin)
	NO_D_TYPE_IN_DIRENT = YesPlease
	NO_D_INO_IN_DIRENT = YesPlease
	NO_STRCASESTR = YesPlease
	NO_SYMLINK_HEAD = YesPlease
	NEEDS_LIBICONV = YesPlease
	NO_C99_FORMAT = YesPlease
	# There are conflicting reports about this.
	# On some boxes NO_MMAP is needed, and not so elsewhere.
	# Try uncommenting this if you see things break -- YMMV.
	# NO_MMAP = YesPlease
	NO_IPV6 = YesPlease
	X = .exe
endif
ifeq ($(uname_S),FreeBSD)
	NEEDS_LIBICONV = YesPlease
	ALL_CFLAGS += -I/usr/local/include
	ALL_LDFLAGS += -L/usr/local/lib
endif
ifeq ($(uname_S),OpenBSD)
	NO_STRCASESTR = YesPlease
	NEEDS_LIBICONV = YesPlease
	ALL_CFLAGS += -I/usr/local/include
	ALL_LDFLAGS += -L/usr/local/lib
endif
ifeq ($(uname_S),NetBSD)
	ifeq ($(shell expr "$(uname_R)" : '[01]\.'),2)
		NEEDS_LIBICONV = YesPlease
	endif
	ALL_CFLAGS += -I/usr/pkg/include
	ALL_LDFLAGS += -L/usr/pkg/lib -Wl,-rpath,/usr/pkg/lib
endif
ifeq ($(uname_S),AIX)
	NO_STRCASESTR=YesPlease
	NO_STRLCPY = YesPlease
	NEEDS_LIBICONV=YesPlease
endif
ifeq ($(uname_S),IRIX64)
	NO_IPV6=YesPlease
	NO_SETENV=YesPlease
	NO_STRCASESTR=YesPlease
	NO_STRLCPY = YesPlease
	NO_SOCKADDR_STORAGE=YesPlease
	SHELL_PATH=/usr/gnu/bin/bash
	ALL_CFLAGS += -DPATH_MAX=1024
	# for now, build 32-bit version
	ALL_LDFLAGS += -L/usr/lib32
endif
ifneq (,$(findstring arm,$(uname_M)))
	ARM_SHA1 = YesPlease
endif

-include config.mak.autogen
-include config.mak

ifdef WITH_OWN_SUBPROCESS_PY
	PYMODULES += compat/subprocess.py
else
	ifeq ($(NO_PYTHON),)
		ifneq ($(shell $(PYTHON_PATH) -c 'import subprocess;print"OK"' 2>/dev/null),OK)
			PYMODULES += compat/subprocess.py
		endif
	endif
endif

ifndef NO_CURL
	ifdef CURLDIR
		# This is still problematic -- gcc does not always want -R.
		ALL_CFLAGS += -I$(CURLDIR)/include
		CURL_LIBCURL = -L$(CURLDIR)/lib -R$(CURLDIR)/lib -lcurl
	else
		CURL_LIBCURL = -lcurl
	endif
	PROGRAMS += git-http-fetch$X
	curl_check := $(shell (echo 070908; curl-config --vernum) | sort -r | sed -ne 2p)
	ifeq "$(curl_check)" "070908"
		ifndef NO_EXPAT
			PROGRAMS += git-http-push$X
		endif
	endif
	ifndef NO_EXPAT
		EXPAT_LIBEXPAT = -lexpat
	endif
endif

ifndef NO_OPENSSL
	OPENSSL_LIBSSL = -lssl
	ifdef OPENSSLDIR
		# Again this may be problematic -- gcc does not always want -R.
		ALL_CFLAGS += -I$(OPENSSLDIR)/include
		OPENSSL_LINK = -L$(OPENSSLDIR)/lib -R$(OPENSSLDIR)/lib
	else
		OPENSSL_LINK =
	endif
else
	ALL_CFLAGS += -DNO_OPENSSL
	MOZILLA_SHA1 = 1
	OPENSSL_LIBSSL =
endif
ifdef NEEDS_SSL_WITH_CRYPTO
	LIB_4_CRYPTO = $(OPENSSL_LINK) -lcrypto -lssl
else
	LIB_4_CRYPTO = $(OPENSSL_LINK) -lcrypto
endif
ifdef NEEDS_LIBICONV
	ifdef ICONVDIR
		# Again this may be problematic -- gcc does not always want -R.
		ALL_CFLAGS += -I$(ICONVDIR)/include
		ICONV_LINK = -L$(ICONVDIR)/lib -R$(ICONVDIR)/lib
	else
		ICONV_LINK =
	endif
	LIBS += $(ICONV_LINK) -liconv
endif
ifdef NEEDS_SOCKET
	LIBS += -lsocket
	SIMPLE_LIB += -lsocket
endif
ifdef NEEDS_NSL
	LIBS += -lnsl
	SIMPLE_LIB += -lnsl
endif
ifdef NO_D_TYPE_IN_DIRENT
	ALL_CFLAGS += -DNO_D_TYPE_IN_DIRENT
endif
ifdef NO_D_INO_IN_DIRENT
	ALL_CFLAGS += -DNO_D_INO_IN_DIRENT
endif
ifdef NO_C99_FORMAT
	ALL_CFLAGS += -DNO_C99_FORMAT
endif
ifdef NO_SYMLINK_HEAD
	ALL_CFLAGS += -DNO_SYMLINK_HEAD
endif
ifdef NO_STRCASESTR
	COMPAT_CFLAGS += -DNO_STRCASESTR
	COMPAT_OBJS += compat/strcasestr.o
endif
ifdef NO_STRLCPY
	COMPAT_CFLAGS += -DNO_STRLCPY
	COMPAT_OBJS += compat/strlcpy.o
endif
ifdef NO_SETENV
	COMPAT_CFLAGS += -DNO_SETENV
	COMPAT_OBJS += compat/setenv.o
endif
ifdef NO_SETENV
	COMPAT_CFLAGS += -DNO_UNSETENV
	COMPAT_OBJS += compat/unsetenv.o
endif
ifdef NO_MMAP
	COMPAT_CFLAGS += -DNO_MMAP
	COMPAT_OBJS += compat/mmap.o
endif
ifdef NO_IPV6
	ALL_CFLAGS += -DNO_IPV6
endif
ifdef NO_SOCKADDR_STORAGE
ifdef NO_IPV6
	ALL_CFLAGS += -Dsockaddr_storage=sockaddr_in
else
	ALL_CFLAGS += -Dsockaddr_storage=sockaddr_in6
endif
endif
ifdef NO_INET_NTOP
	LIB_OBJS += compat/inet_ntop.o
endif

ifdef NO_ICONV
	ALL_CFLAGS += -DNO_ICONV
endif

ifdef PPC_SHA1
	SHA1_HEADER = "ppc/sha1.h"
	LIB_OBJS += ppc/sha1.o ppc/sha1ppc.o
else
ifdef ARM_SHA1
	SHA1_HEADER = "arm/sha1.h"
	LIB_OBJS += arm/sha1.o arm/sha1_arm.o
else
ifdef MOZILLA_SHA1
	SHA1_HEADER = "mozilla-sha1/sha1.h"
	LIB_OBJS += mozilla-sha1/sha1.o
else
	SHA1_HEADER = <openssl/sha.h>
	LIBS += $(LIB_4_CRYPTO)
endif
endif
endif
ifdef NO_ACCURATE_DIFF
	ALL_CFLAGS += -DNO_ACCURATE_DIFF
endif

# Shell quote (do not use $(call) to accommodate ancient setups);

SHA1_HEADER_SQ = $(subst ','\'',$(SHA1_HEADER))

DESTDIR_SQ = $(subst ','\'',$(DESTDIR))
bindir_SQ = $(subst ','\'',$(bindir))
gitexecdir_SQ = $(subst ','\'',$(gitexecdir))
template_dir_SQ = $(subst ','\'',$(template_dir))
prefix_SQ = $(subst ','\'',$(prefix))

SHELL_PATH_SQ = $(subst ','\'',$(SHELL_PATH))
PERL_PATH_SQ = $(subst ','\'',$(PERL_PATH))
PYTHON_PATH_SQ = $(subst ','\'',$(PYTHON_PATH))
GIT_PYTHON_DIR_SQ = $(subst ','\'',$(GIT_PYTHON_DIR))

ALL_CFLAGS += -DSHA1_HEADER='$(SHA1_HEADER_SQ)' $(COMPAT_CFLAGS)
LIB_OBJS += $(COMPAT_OBJS)
export prefix TAR INSTALL DESTDIR SHELL_PATH template_dir
### Build rules

all: $(ALL_PROGRAMS) $(BUILT_INS) git$X gitk gitweb/gitweb.cgi

all:
	$(MAKE) -C templates

strip: $(PROGRAMS) git$X
	$(STRIP) $(STRIP_OPTS) $(PROGRAMS) git$X

git$X: git.c common-cmds.h $(BUILTIN_OBJS) $(GITLIBS) GIT-CFLAGS
	$(CC) -DGIT_VERSION='"$(GIT_VERSION)"' \
		$(ALL_CFLAGS) -o $@ $(filter %.c,$^) \
		$(BUILTIN_OBJS) $(ALL_LDFLAGS) $(LIBS)

help.o: common-cmds.h

$(BUILT_INS): git$X
	rm -f $@ && ln git$X $@

common-cmds.h: Documentation/git-*.txt
	./generate-cmdlist.sh > $@+
	mv $@+ $@

$(patsubst %.sh,%,$(SCRIPT_SH)) : % : %.sh
	rm -f $@ $@+
	sed -e '1s|#!.*/sh|#!$(SHELL_PATH_SQ)|' \
	    -e 's|@@PERL@@|$(PERL_PATH_SQ)|g' \
	    -e 's/@@GIT_VERSION@@/$(GIT_VERSION)/g' \
	    -e 's/@@NO_CURL@@/$(NO_CURL)/g' \
	    -e 's/@@NO_PYTHON@@/$(NO_PYTHON)/g' \
	    $@.sh >$@+
	chmod +x $@+
	mv $@+ $@

$(patsubst %.perl,%,$(SCRIPT_PERL)) : % : %.perl
	rm -f $@ $@+
	sed -e '1s|#!.*perl|#!$(PERL_PATH_SQ)|' \
	    -e 's/@@GIT_VERSION@@/$(GIT_VERSION)/g' \
	    $@.perl >$@+
	chmod +x $@+
	mv $@+ $@

$(patsubst %.py,%,$(SCRIPT_PYTHON)) : % : %.py GIT-CFLAGS
	rm -f $@ $@+
	sed -e '1s|#!.*python|#!$(PYTHON_PATH_SQ)|' \
	    -e 's|@@GIT_PYTHON_PATH@@|$(GIT_PYTHON_DIR_SQ)|g' \
	    -e 's/@@GIT_VERSION@@/$(GIT_VERSION)/g' \
	    $@.py >$@+
	chmod +x $@+
	mv $@+ $@

git-cherry-pick: git-revert
	cp $< $@+
	mv $@+ $@

git-status: git-commit
	cp $< $@+
	mv $@+ $@

gitweb/gitweb.cgi: gitweb/gitweb.perl
	rm -f $@ $@+
	sed -e '1s|#!.*perl|#!$(PERL_PATH_SQ)|' \
	    -e 's|++GIT_VERSION++|$(GIT_VERSION)|g' \
	    -e 's|++GIT_BINDIR++|$(bindir)|g' \
	    -e 's|++GITWEB_CONFIG++|$(GITWEB_CONFIG)|g' \
	    -e 's|++GITWEB_SITENAME++|$(GITWEB_SITENAME)|g' \
	    -e 's|++GITWEB_PROJECTROOT++|$(GITWEB_PROJECTROOT)|g' \
	    -e 's|++GITWEB_LIST++|$(GITWEB_LIST)|g' \
	    -e 's|++GITWEB_HOMETEXT++|$(GITWEB_HOMETEXT)|g' \
	    -e 's|++GITWEB_CSS++|$(GITWEB_CSS)|g' \
	    -e 's|++GITWEB_LOGO++|$(GITWEB_LOGO)|g' \
	    $< >$@+
	chmod +x $@+
	mv $@+ $@

git-instaweb: git-instaweb.sh gitweb/gitweb.cgi gitweb/gitweb.css
	rm -f $@ $@+
	sed -e '1s|#!.*/sh|#!$(SHELL_PATH_SQ)|' \
	    -e 's/@@GIT_VERSION@@/$(GIT_VERSION)/g' \
	    -e 's/@@NO_CURL@@/$(NO_CURL)/g' \
	    -e 's/@@NO_PYTHON@@/$(NO_PYTHON)/g' \
	    -e '/@@GITWEB_CGI@@/r gitweb/gitweb.cgi' \
	    -e '/@@GITWEB_CGI@@/d' \
	    -e '/@@GITWEB_CSS@@/r gitweb/gitweb.css' \
	    -e '/@@GITWEB_CSS@@/d' \
	    $@.sh > $@+
	chmod +x $@+
	mv $@+ $@

configure: configure.ac
	rm -f $@ $<+
	sed -e 's/@@GIT_VERSION@@/$(GIT_VERSION)/g' \
	    $< > $<+
	autoconf -o $@ $<+
	rm -f $<+

# These can record GIT_VERSION
git$X git.spec \
	$(patsubst %.sh,%,$(SCRIPT_SH)) \
	$(patsubst %.perl,%,$(SCRIPT_PERL)) \
	$(patsubst %.py,%,$(SCRIPT_PYTHON)) \
	: GIT-VERSION-FILE

%.o: %.c GIT-CFLAGS
	$(CC) -o $*.o -c $(ALL_CFLAGS) $<
%.o: %.S
	$(CC) -o $*.o -c $(ALL_CFLAGS) $<

exec_cmd.o: exec_cmd.c GIT-CFLAGS
	$(CC) -o $*.o -c $(ALL_CFLAGS) '-DGIT_EXEC_PATH="$(gitexecdir_SQ)"' $<
builtin-init-db.o: builtin-init-db.c GIT-CFLAGS
	$(CC) -o $*.o -c $(ALL_CFLAGS) -DDEFAULT_GIT_TEMPLATE_DIR='"$(template_dir_SQ)"' $<

http.o: http.c GIT-CFLAGS
	$(CC) -o $*.o -c $(ALL_CFLAGS) -DGIT_USER_AGENT='"git/$(GIT_VERSION)"' $<

ifdef NO_EXPAT
http-fetch.o: http-fetch.c http.h GIT-CFLAGS
	$(CC) -o $*.o -c $(ALL_CFLAGS) -DNO_EXPAT $<
endif

git-%$X: %.o $(GITLIBS)
	$(CC) $(ALL_CFLAGS) -o $@ $(ALL_LDFLAGS) $(filter %.o,$^) $(LIBS)

$(SIMPLE_PROGRAMS) : $(LIB_FILE)
$(SIMPLE_PROGRAMS) : git-%$X : %.o
	$(CC) $(ALL_CFLAGS) -o $@ $(ALL_LDFLAGS) $(filter %.o,$^) \
		$(LIB_FILE) $(SIMPLE_LIB)

ssh-pull.o: ssh-fetch.c
ssh-push.o: ssh-upload.c
git-local-fetch$X: fetch.o
git-ssh-fetch$X: rsh.o fetch.o
git-ssh-upload$X: rsh.o
git-ssh-pull$X: rsh.o fetch.o
git-ssh-push$X: rsh.o

git-imap-send$X: imap-send.o $(LIB_FILE)

http.o http-fetch.o http-push.o: http.h
git-http-fetch$X: fetch.o http.o http-fetch.o $(GITLIBS)
	$(CC) $(ALL_CFLAGS) -o $@ $(ALL_LDFLAGS) $(filter %.o,$^) \
		$(LIBS) $(CURL_LIBCURL) $(EXPAT_LIBEXPAT)

git-http-push$X: revision.o http.o http-push.o $(GITLIBS)
	$(CC) $(ALL_CFLAGS) -o $@ $(ALL_LDFLAGS) $(filter %.o,$^) \
		$(LIBS) $(CURL_LIBCURL) $(EXPAT_LIBEXPAT)

$(LIB_OBJS) $(BUILTIN_OBJS): $(LIB_H)
$(patsubst git-%$X,%.o,$(PROGRAMS)): $(LIB_H) $(wildcard */*.h)
$(DIFF_OBJS): diffcore.h

$(LIB_FILE): $(LIB_OBJS)
	rm -f $@ && $(AR) rcs $@ $(LIB_OBJS)

XDIFF_OBJS=xdiff/xdiffi.o xdiff/xprepare.o xdiff/xutils.o xdiff/xemit.o

$(XDIFF_LIB): $(XDIFF_OBJS)
	rm -f $@ && $(AR) rcs $@ $(XDIFF_OBJS)


doc:
	$(MAKE) -C Documentation all

TAGS:
	rm -f TAGS
	find . -name '*.[hcS]' -print | xargs etags -a

tags:
	rm -f tags
	find . -name '*.[hcS]' -print | xargs ctags -a

### Detect prefix changes
TRACK_CFLAGS = $(subst ','\'',$(ALL_CFLAGS)):$(GIT_PYTHON_DIR_SQ):\
             $(bindir_SQ):$(gitexecdir_SQ):$(template_dir_SQ):$(prefix_SQ)

GIT-CFLAGS: .FORCE-GIT-CFLAGS
	@FLAGS='$(TRACK_CFLAGS)'; \
	    if test x"$$FLAGS" != x"`cat GIT-CFLAGS 2>/dev/null`" ; then \
		echo 1>&2 "    * new build flags or prefix"; \
		echo "$$FLAGS" >GIT-CFLAGS; \
            fi

### Testing rules

# GNU make supports exporting all variables by "export" without parameters.
# However, the environment gets quite big, and some programs have problems
# with that.

export NO_PYTHON
export NO_SVN_TESTS

test: all
	$(MAKE) -C t/ all

test-date$X: test-date.c date.o ctype.o
	$(CC) $(ALL_CFLAGS) -o $@ $(ALL_LDFLAGS) test-date.c date.o ctype.o

test-delta$X: test-delta.c diff-delta.o patch-delta.o
	$(CC) $(ALL_CFLAGS) -o $@ $(ALL_LDFLAGS) $^

test-dump-cache-tree$X: dump-cache-tree.o $(GITLIBS)
	$(CC) $(ALL_CFLAGS) -o $@ $(ALL_LDFLAGS) $(filter %.o,$^) $(LIBS)

test-sha1$X: test-sha1.o $(GITLIBS)
	$(CC) $(ALL_CFLAGS) -o $@ $(ALL_LDFLAGS) $(filter %.o,$^) $(LIBS)

check-sha1:: test-sha1$X
	./test-sha1.sh

check:
	for i in *.c; do sparse $(ALL_CFLAGS) $(SPARSE_FLAGS) $$i || exit; done



### Installation rules

install: all
	$(INSTALL) -d -m755 '$(DESTDIR_SQ)$(bindir_SQ)'
	$(INSTALL) -d -m755 '$(DESTDIR_SQ)$(gitexecdir_SQ)'
	$(INSTALL) $(ALL_PROGRAMS) '$(DESTDIR_SQ)$(gitexecdir_SQ)'
	$(INSTALL) git$X gitk '$(DESTDIR_SQ)$(bindir_SQ)'
	$(MAKE) -C templates DESTDIR='$(DESTDIR_SQ)' install
	$(INSTALL) -d -m755 '$(DESTDIR_SQ)$(GIT_PYTHON_DIR_SQ)'
	$(INSTALL) $(PYMODULES) '$(DESTDIR_SQ)$(GIT_PYTHON_DIR_SQ)'
	if test 'z$(bindir_SQ)' != 'z$(gitexecdir_SQ)'; \
	then \
		ln -f '$(DESTDIR_SQ)$(bindir_SQ)/git$X' \
			'$(DESTDIR_SQ)$(gitexecdir_SQ)/git$X' || \
		cp '$(DESTDIR_SQ)$(bindir_SQ)/git$X' \
			'$(DESTDIR_SQ)$(gitexecdir_SQ)/git$X'; \
	fi
	$(foreach p,$(BUILT_INS), rm -f '$(DESTDIR_SQ)$(gitexecdir_SQ)/$p' && ln '$(DESTDIR_SQ)$(gitexecdir_SQ)/git$X' '$(DESTDIR_SQ)$(gitexecdir_SQ)/$p' ;)

install-doc:
	$(MAKE) -C Documentation install




### Maintainer's dist rules

git.spec: git.spec.in
	sed -e 's/@@VERSION@@/$(GIT_VERSION)/g' < $< > $@+
	mv $@+ $@

GIT_TARNAME=git-$(GIT_VERSION)
dist: git.spec git-tar-tree
	./git-tar-tree HEAD^{tree} $(GIT_TARNAME) > $(GIT_TARNAME).tar
	@mkdir -p $(GIT_TARNAME)
	@cp git.spec $(GIT_TARNAME)
	@echo $(GIT_VERSION) > $(GIT_TARNAME)/version
	$(TAR) rf $(GIT_TARNAME).tar \
		$(GIT_TARNAME)/git.spec $(GIT_TARNAME)/version
	@rm -rf $(GIT_TARNAME)
	gzip -f -9 $(GIT_TARNAME).tar

rpm: dist
	$(RPMBUILD) -ta $(GIT_TARNAME).tar.gz

htmldocs = git-htmldocs-$(GIT_VERSION)
manpages = git-manpages-$(GIT_VERSION)
dist-doc:
	rm -fr .doc-tmp-dir
	mkdir .doc-tmp-dir
	$(MAKE) -C Documentation WEBDOC_DEST=../.doc-tmp-dir install-webdoc
	cd .doc-tmp-dir && $(TAR) cf ../$(htmldocs).tar .
	gzip -n -9 -f $(htmldocs).tar
	:
	rm -fr .doc-tmp-dir
	mkdir .doc-tmp-dir .doc-tmp-dir/man1 .doc-tmp-dir/man7
	$(MAKE) -C Documentation DESTDIR=./ \
		man1dir=../.doc-tmp-dir/man1 \
		man7dir=../.doc-tmp-dir/man7 \
		install
	cd .doc-tmp-dir && $(TAR) cf ../$(manpages).tar .
	gzip -n -9 -f $(manpages).tar
	rm -fr .doc-tmp-dir

### Cleaning rules

clean:
	rm -f *.o mozilla-sha1/*.o arm/*.o ppc/*.o compat/*.o xdiff/*.o \
		$(LIB_FILE) $(XDIFF_LIB)
	rm -f $(ALL_PROGRAMS) $(BUILT_INS) git$X
	rm -f *.spec *.pyc *.pyo */*.pyc */*.pyo common-cmds.h TAGS tags
	rm -rf autom4te.cache
	rm -f configure config.log config.mak.autogen config.mak.append config.status config.cache
	rm -rf $(GIT_TARNAME) .doc-tmp-dir
	rm -f $(GIT_TARNAME).tar.gz git-core_$(GIT_VERSION)-*.tar.gz
	rm -f $(htmldocs).tar.gz $(manpages).tar.gz
	rm -f gitweb/gitweb.cgi
	$(MAKE) -C Documentation/ clean
	$(MAKE) -C templates clean
	$(MAKE) -C t/ clean
	rm -f GIT-VERSION-FILE GIT-CFLAGS

.PHONY: all install clean strip
.PHONY: .FORCE-GIT-VERSION-FILE TAGS tags .FORCE-GIT-CFLAGS

### Check documentation
#
check-docs::
	@for v in $(ALL_PROGRAMS) $(BUILT_INS) git$X gitk; \
	do \
		case "$$v" in \
		git-merge-octopus | git-merge-ours | git-merge-recursive | \
		git-merge-resolve | git-merge-stupid | \
		git-ssh-pull | git-ssh-push ) continue ;; \
		esac ; \
		test -f "Documentation/$$v.txt" || \
		echo "no doc: $$v"; \
		grep -q "^gitlink:$$v\[[0-9]\]::" Documentation/git.txt || \
		case "$$v" in \
		git) ;; \
		*) echo "no link: $$v";; \
		esac ; \
	done | sort<|MERGE_RESOLUTION|>--- conflicted
+++ resolved
@@ -227,11 +227,7 @@
 	blob.h cache.h commit.h csum-file.h delta.h \
 	diff.h object.h pack.h pkt-line.h quote.h refs.h \
 	run-command.h strbuf.h tag.h tree.h git-compat-util.h revision.h \
-<<<<<<< HEAD
-	tree-walk.h log-tree.h dir.h path-list.h builtin.h
-=======
-	tree-walk.h log-tree.h dir.h path-list.h unpack-trees.h
->>>>>>> 076b0adc
+	tree-walk.h log-tree.h dir.h path-list.h unpack-trees.h builtin.h
 
 DIFF_OBJS = \
 	diff.o diff-lib.o diffcore-break.o diffcore-order.o \
@@ -246,11 +242,7 @@
 	server-info.o setup.o sha1_file.o sha1_name.o strbuf.o \
 	tag.o tree.o usage.o config.o environment.o ctype.o copy.o \
 	fetch-clone.o revision.o pager.o tree-walk.o xdiff-interface.o \
-<<<<<<< HEAD
-	alloc.o merge-file.o path-list.o help.o $(DIFF_OBJS)
-=======
-	alloc.o merge-file.o path-list.o unpack-trees.o $(DIFF_OBJS)
->>>>>>> 076b0adc
+	alloc.o merge-file.o path-list.o help.o unpack-trees.o $(DIFF_OBJS)
 
 BUILTIN_OBJS = \
 	builtin-add.o \
