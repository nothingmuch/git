--- conflicted
+++ resolved
@@ -314,11 +314,8 @@
 	builtin-verify-pack.o \
 	builtin-write-tree.o \
 	builtin-zip-tree.o \
-<<<<<<< HEAD
-	builtin-show-ref.o
-=======
+	builtin-show-ref.o \
 	builtin-pack-refs.o
->>>>>>> f62363fb
 
 GITLIBS = $(LIB_FILE) $(XDIFF_LIB)
 EXTLIBS = -lz
