# The default target of this Makefile is...
all:

# Define NO_OPENSSL environment variable if you do not have OpenSSL.
# This also implies MOZILLA_SHA1.
#
# Define NO_CURL if you do not have curl installed.  git-http-pull and
# git-http-push are not built, and you cannot use http:// and https://
# transports.
#
# Define CURLDIR=/foo/bar if your curl header and library files are in
# /foo/bar/include and /foo/bar/lib directories.
#
# Define NO_EXPAT if you do not have expat installed.  git-http-push is
# not built, and you cannot push using http:// and https:// transports.
#
# Define NO_D_INO_IN_DIRENT if you don't have d_ino in your struct dirent.
#
# Define NO_D_TYPE_IN_DIRENT if your platform defines DT_UNKNOWN but lacks
# d_type in struct dirent (latest Cygwin -- will be fixed soonish).
#
# Define NO_C99_FORMAT if your formatted IO functions (printf/scanf et.al.)
# do not support the 'size specifiers' introduced by C99, namely ll, hh,
# j, z, t. (representing long long int, char, intmax_t, size_t, ptrdiff_t).
# some c compilers supported these specifiers prior to C99 as an extension.
#
# Define NO_STRCASESTR if you don't have strcasestr.
#
# Define NO_STRLCPY if you don't have strlcpy.
#
# Define NO_SETENV if you don't have setenv in the C library.
#
# Define NO_SYMLINK_HEAD if you never want .git/HEAD to be a symbolic link.
# Enable it on Windows.  By default, symrefs are still used.
#
# Define NO_SVN_TESTS if you want to skip time-consuming SVN interoperability
# tests.  These tests take up a significant amount of the total test time
# but are not needed unless you plan to talk to SVN repos.
#
# Define NO_FINK if you are building on Darwin/Mac OS X, have Fink
# installed in /sw, but don't want GIT to link against any libraries
# installed there.  If defined you may specify your own (or Fink's)
# include directories and library directories by defining CFLAGS
# and LDFLAGS appropriately.
#
# Define NO_DARWIN_PORTS if you are building on Darwin/Mac OS X,
# have DarwinPorts installed in /opt/local, but don't want GIT to
# link against any libraries installed there.  If defined you may
# specify your own (or DarwinPort's) include directories and
# library directories by defining CFLAGS and LDFLAGS appropriately.
#
# Define PPC_SHA1 environment variable when running make to make use of
# a bundled SHA1 routine optimized for PowerPC.
#
# Define ARM_SHA1 environment variable when running make to make use of
# a bundled SHA1 routine optimized for ARM.
#
# Define MOZILLA_SHA1 environment variable when running make to make use of
# a bundled SHA1 routine coming from Mozilla. It is GPL'd and should be fast
# on non-x86 architectures (e.g. PowerPC), while the OpenSSL version (default
# choice) has very fast version optimized for i586.
#
# Define USE_PIC if you need the main git objects to be built with -fPIC
# in order to build and link perl/Git.so.  x86-64 seems to need this.
#
# Define NEEDS_SSL_WITH_CRYPTO if you need -lcrypto with -lssl (Darwin).
#
# Define NEEDS_LIBICONV if linking with libc is not enough (Darwin).
#
# Define NEEDS_SOCKET if linking with libc is not enough (SunOS,
# Patrick Mauritz).
#
# Define NO_MMAP if you want to avoid mmap.
#
# Define WITH_OWN_SUBPROCESS_PY if you want to use with python 2.3.
#
# Define NO_IPV6 if you lack IPv6 support and getaddrinfo().
#
# Define NO_SOCKADDR_STORAGE if your platform does not have struct
# sockaddr_storage.
#
# Define NO_ICONV if your libc does not properly support iconv.
#
# Define NO_ACCURATE_DIFF if your diff program at least sometimes misses
# a missing newline at the end of the file.
#
# Define NO_PYTHON if you want to lose all benefits of the recursive merge.
#
# Define COLLISION_CHECK below if you believe that SHA1's
# 1461501637330902918203684832716283019655932542976 hashes do not give you
# sufficient guarantee that no collisions between objects will ever happen.
#
# Define USE_NSEC below if you want git to care about sub-second file mtimes
# and ctimes. Note that you need recent glibc (at least 2.2.4) for this, and
# it will BREAK YOUR LOCAL DIFFS! show-diff and anything using it will likely
# randomly break unless your underlying filesystem supports those sub-second
# times (my ext3 doesn't).
#
# Define USE_STDEV below if you want git to care about the underlying device
# change being considered an inode change from the update-cache perspective.

GIT-VERSION-FILE: .FORCE-GIT-VERSION-FILE
	@$(SHELL_PATH) ./GIT-VERSION-GEN
-include GIT-VERSION-FILE

uname_S := $(shell sh -c 'uname -s 2>/dev/null || echo not')
uname_M := $(shell sh -c 'uname -m 2>/dev/null || echo not')
uname_O := $(shell sh -c 'uname -o 2>/dev/null || echo not')
uname_R := $(shell sh -c 'uname -r 2>/dev/null || echo not')
uname_P := $(shell sh -c 'uname -p 2>/dev/null || echo not')

# CFLAGS and LDFLAGS are for the users to override from the command line.

CFLAGS = -g -O2 -Wall
LDFLAGS =
ALL_CFLAGS = $(CFLAGS)
ALL_LDFLAGS = $(LDFLAGS)
PERL_CFLAGS =
PERL_LDFLAGS =
STRIP ?= strip

prefix = $(HOME)
bindir = $(prefix)/bin
gitexecdir = $(bindir)
template_dir = $(prefix)/share/git-core/templates/
GIT_PYTHON_DIR = $(prefix)/share/git-core/python
# DESTDIR=

# default configuration for gitweb
GITWEB_SITENAME =
GITWEB_PROJECTROOT = /pub/git
GITWEB_LIST =
GITWEB_HOMETEXT = indextext.html
GITWEB_CSS = gitweb.css
GITWEB_LOGO = git-logo.png

export prefix bindir gitexecdir template_dir GIT_PYTHON_DIR

CC = gcc
AR = ar
TAR = tar
INSTALL = install
RPMBUILD = rpmbuild

# sparse is architecture-neutral, which means that we need to tell it
# explicitly what architecture to check for. Fix this up for yours..
SPARSE_FLAGS = -D__BIG_ENDIAN__ -D__powerpc__



### --- END CONFIGURATION SECTION ---

# Those must not be GNU-specific; they are shared with perl/ which may
# be built by a different compiler.
BASIC_CFLAGS = $(PERL_CFLAGS)
BASIC_LDFLAGS = $(PERL_LDFLAGS)

SCRIPT_SH = \
	git-bisect.sh git-branch.sh git-checkout.sh \
	git-cherry.sh git-clean.sh git-clone.sh git-commit.sh \
	git-fetch.sh \
	git-ls-remote.sh \
	git-merge-one-file.sh git-parse-remote.sh \
	git-pull.sh git-rebase.sh \
	git-repack.sh git-request-pull.sh git-reset.sh \
	git-resolve.sh git-revert.sh git-sh-setup.sh \
	git-tag.sh git-verify-tag.sh \
	git-applymbox.sh git-applypatch.sh git-am.sh \
	git-merge.sh git-merge-stupid.sh git-merge-octopus.sh \
	git-merge-resolve.sh git-merge-ours.sh \
	git-lost-found.sh git-quiltimport.sh

SCRIPT_PERL = \
	git-archimport.perl git-cvsimport.perl git-relink.perl \
	git-shortlog.perl git-rerere.perl \
	git-annotate.perl git-cvsserver.perl \
	git-svnimport.perl git-cvsexportcommit.perl \
	git-send-email.perl git-svn.perl

SCRIPT_PYTHON = \
	git-merge-recursive.py

SCRIPTS = $(patsubst %.sh,%,$(SCRIPT_SH)) \
	  $(patsubst %.perl,%,$(SCRIPT_PERL)) \
	  $(patsubst %.py,%,$(SCRIPT_PYTHON)) \
	  git-cherry-pick git-status git-instaweb

# The ones that do not have to link with lcrypto, lz nor xdiff.
SIMPLE_PROGRAMS = \
	git-daemon$X

# ... and all the rest that could be moved out of bindir to gitexecdir
PROGRAMS = \
	git-checkout-index$X \
	git-convert-objects$X git-fetch-pack$X git-fsck-objects$X \
	git-hash-object$X git-index-pack$X git-local-fetch$X \
	git-merge-base$X \
	git-merge-index$X git-mktag$X git-mktree$X git-pack-objects$X git-patch-id$X \
	git-peek-remote$X git-prune-packed$X git-receive-pack$X \
	git-send-pack$X git-shell$X \
	git-show-index$X git-ssh-fetch$X \
	git-ssh-upload$X git-unpack-file$X \
	git-unpack-objects$X git-update-server-info$X \
	git-upload-pack$X git-verify-pack$X \
	git-symbolic-ref$X \
	git-name-rev$X git-pack-redundant$X git-repo-config$X git-var$X \
	git-describe$X git-merge-tree$X git-blame$X git-imap-send$X \
	git-merge-recur$X

BUILT_INS = git-log$X git-whatchanged$X git-show$X git-update-ref$X \
	git-count-objects$X git-diff$X git-push$X git-mailsplit$X \
	git-grep$X git-add$X git-rm$X git-rev-list$X git-stripspace$X \
	git-check-ref-format$X git-rev-parse$X git-mailinfo$X \
	git-init-db$X git-tar-tree$X git-upload-tar$X git-format-patch$X \
	git-ls-files$X git-ls-tree$X git-get-tar-commit-id$X \
	git-read-tree$X git-commit-tree$X git-write-tree$X \
	git-apply$X git-show-branch$X git-diff-files$X git-update-index$X \
	git-diff-index$X git-diff-stages$X git-diff-tree$X git-cat-file$X \
	git-fmt-merge-msg$X git-prune$X git-mv$X

# what 'all' will build and 'install' will install, in gitexecdir
ALL_PROGRAMS = $(PROGRAMS) $(SIMPLE_PROGRAMS) $(SCRIPTS)

# Backward compatibility -- to be removed after 1.0
PROGRAMS += git-ssh-pull$X git-ssh-push$X

# Set paths to tools early so that they can be used for version tests.
ifndef SHELL_PATH
	SHELL_PATH = /bin/sh
endif
ifndef PERL_PATH
	PERL_PATH = /usr/bin/perl
endif
ifndef PYTHON_PATH
	PYTHON_PATH = /usr/bin/python
endif

PYMODULES = \
	gitMergeCommon.py

LIB_FILE=libgit.a
XDIFF_LIB=xdiff/lib.a

LIB_H = \
	blob.h cache.h commit.h csum-file.h delta.h \
	diff.h object.h pack.h pkt-line.h quote.h refs.h \
	run-command.h strbuf.h tag.h tree.h git-compat-util.h revision.h \
	tree-walk.h log-tree.h dir.h path-list.h unpack-trees.h

DIFF_OBJS = \
	diff.o diff-lib.o diffcore-break.o diffcore-order.o \
	diffcore-pickaxe.o diffcore-rename.o tree-diff.o combine-diff.o \
	diffcore-delta.o log-tree.o

LIB_OBJS = \
	blob.o commit.o connect.o csum-file.o cache-tree.o base85.o \
	date.o diff-delta.o entry.o exec_cmd.o ident.o lockfile.o \
	object.o pack-check.o patch-delta.o path.o pkt-line.o \
	quote.o read-cache.o refs.o run-command.o dir.o object-refs.o \
	server-info.o setup.o sha1_file.o sha1_name.o strbuf.o \
	tag.o tree.o usage.o config.o environment.o ctype.o copy.o \
	fetch-clone.o revision.o pager.o tree-walk.o xdiff-interface.o \
	alloc.o merge-file.o path-list.o unpack-trees.o $(DIFF_OBJS)

BUILTIN_OBJS = \
	builtin-log.o builtin-help.o builtin-count.o builtin-diff.o builtin-push.o \
	builtin-grep.o builtin-add.o builtin-rev-list.o builtin-check-ref-format.o \
	builtin-rm.o builtin-init-db.o builtin-rev-parse.o \
	builtin-tar-tree.o builtin-upload-tar.o builtin-update-index.o \
	builtin-ls-files.o builtin-ls-tree.o builtin-write-tree.o \
	builtin-read-tree.o builtin-commit-tree.o builtin-mailinfo.o \
	builtin-apply.o builtin-show-branch.o builtin-diff-files.o \
	builtin-diff-index.o builtin-diff-stages.o builtin-diff-tree.o \
	builtin-cat-file.o builtin-mailsplit.o builtin-stripspace.o \
	builtin-update-ref.o builtin-fmt-merge-msg.o builtin-prune.o \
	builtin-mv.o

GITLIBS = $(LIB_FILE) $(XDIFF_LIB)
EXTLIBS = -lz

#
# Platform specific tweaks
#

# We choose to avoid "if .. else if .. else .. endif endif"
# because maintaining the nesting to match is a pain.  If
# we had "elif" things would have been much nicer...

ifeq ($(uname_S),Linux)
	NO_STRLCPY = YesPlease
endif
ifeq ($(uname_S),GNU/kFreeBSD)
	NO_STRLCPY = YesPlease
endif
ifeq ($(uname_S),Darwin)
	NEEDS_SSL_WITH_CRYPTO = YesPlease
	NEEDS_LIBICONV = YesPlease
	NO_STRLCPY = YesPlease
	ifndef NO_FINK
		ifeq ($(shell test -d /sw/lib && echo y),y)
			BASIC_CFLAGS += -I/sw/include
			BASIC_LDFLAGS += -L/sw/lib
		endif
	endif
	ifndef NO_DARWIN_PORTS
		ifeq ($(shell test -d /opt/local/lib && echo y),y)
			BASIC_CFLAGS += -I/opt/local/include
			BASIC_LDFLAGS += -L/opt/local/lib
		endif
	endif
endif
ifeq ($(uname_S),SunOS)
	NEEDS_SOCKET = YesPlease
	NEEDS_NSL = YesPlease
	SHELL_PATH = /bin/bash
	NO_STRCASESTR = YesPlease
	NO_STRLCPY = YesPlease
	ifeq ($(uname_R),5.8)
		NEEDS_LIBICONV = YesPlease
		NO_UNSETENV = YesPlease
		NO_SETENV = YesPlease
	endif
	ifeq ($(uname_R),5.9)
		NO_UNSETENV = YesPlease
		NO_SETENV = YesPlease
	endif
	INSTALL = ginstall
	TAR = gtar
	BASIC_CFLAGS += -D__EXTENSIONS__
endif
ifeq ($(uname_O),Cygwin)
	NO_D_TYPE_IN_DIRENT = YesPlease
	NO_D_INO_IN_DIRENT = YesPlease
	NO_STRCASESTR = YesPlease
	NO_STRLCPY = YesPlease
	NO_SYMLINK_HEAD = YesPlease
	NEEDS_LIBICONV = YesPlease
	# There are conflicting reports about this.
	# On some boxes NO_MMAP is needed, and not so elsewhere.
	# Try uncommenting this if you see things break -- YMMV.
	# NO_MMAP = YesPlease
	NO_IPV6 = YesPlease
	X = .exe
endif
ifeq ($(uname_S),FreeBSD)
	NEEDS_LIBICONV = YesPlease
	BASIC_CFLAGS += -I/usr/local/include
	BASIC_LDFLAGS += -L/usr/local/lib
endif
ifeq ($(uname_S),OpenBSD)
	NO_STRCASESTR = YesPlease
	NEEDS_LIBICONV = YesPlease
	BASIC_CFLAGS += -I/usr/local/include
	BASIC_LDFLAGS += -L/usr/local/lib
endif
ifeq ($(uname_S),NetBSD)
	ifeq ($(shell expr "$(uname_R)" : '[01]\.'),2)
		NEEDS_LIBICONV = YesPlease
	endif
	BASIC_CFLAGS += -I/usr/pkg/include
	BASIC_LDFLAGS += -L/usr/pkg/lib
	ALL_LDFLAGS += -Wl,-rpath,/usr/pkg/lib
endif
ifeq ($(uname_S),AIX)
	NO_STRCASESTR=YesPlease
	NO_STRLCPY = YesPlease
	NEEDS_LIBICONV=YesPlease
endif
ifeq ($(uname_S),IRIX64)
	NO_IPV6=YesPlease
	NO_SETENV=YesPlease
	NO_STRCASESTR=YesPlease
	NO_STRLCPY = YesPlease
	NO_SOCKADDR_STORAGE=YesPlease
	SHELL_PATH=/usr/gnu/bin/bash
	BASIC_CFLAGS += -DPATH_MAX=1024
	# for now, build 32-bit version
	BASIC_LDFLAGS += -L/usr/lib32
endif
ifneq (,$(findstring arm,$(uname_M)))
	ARM_SHA1 = YesPlease
endif
ifeq ($(uname_M),x86_64)
	USE_PIC = YesPlease
endif

-include config.mak.autogen
-include config.mak

ifdef WITH_OWN_SUBPROCESS_PY
	PYMODULES += compat/subprocess.py
else
	ifeq ($(NO_PYTHON),)
		ifneq ($(shell $(PYTHON_PATH) -c 'import subprocess;print"OK"' 2>/dev/null),OK)
			PYMODULES += compat/subprocess.py
		endif
	endif
endif

ifndef NO_CURL
	ifdef CURLDIR
		# This is still problematic -- gcc does not always want -R.
		BASIC_CFLAGS += -I$(CURLDIR)/include
		CURL_LIBCURL = -L$(CURLDIR)/lib -R$(CURLDIR)/lib -lcurl
	else
		CURL_LIBCURL = -lcurl
	endif
	PROGRAMS += git-http-fetch$X
	curl_check := $(shell (echo 070908; curl-config --vernum) | sort -r | sed -ne 2p)
	ifeq "$(curl_check)" "070908"
		ifndef NO_EXPAT
			PROGRAMS += git-http-push$X
		endif
	endif
	ifndef NO_EXPAT
		EXPAT_LIBEXPAT = -lexpat
	endif
endif

ifndef NO_OPENSSL
	OPENSSL_LIBSSL = -lssl
	ifdef OPENSSLDIR
		# Again this may be problematic -- gcc does not always want -R.
		BASIC_CFLAGS += -I$(OPENSSLDIR)/include
		OPENSSL_LINK = -L$(OPENSSLDIR)/lib -R$(OPENSSLDIR)/lib
	else
		OPENSSL_LINK =
	endif
else
	BASIC_CFLAGS += -DNO_OPENSSL
	MOZILLA_SHA1 = 1
	OPENSSL_LIBSSL =
endif
ifdef NEEDS_SSL_WITH_CRYPTO
	LIB_4_CRYPTO = $(OPENSSL_LINK) -lcrypto -lssl
else
	LIB_4_CRYPTO = $(OPENSSL_LINK) -lcrypto
endif
ifdef NEEDS_LIBICONV
	ifdef ICONVDIR
		# Again this may be problematic -- gcc does not always want -R.
		BASIC_CFLAGS += -I$(ICONVDIR)/include
		ICONV_LINK = -L$(ICONVDIR)/lib -R$(ICONVDIR)/lib
	else
		ICONV_LINK =
	endif
	EXTLIBS += $(ICONV_LINK) -liconv
endif
ifdef NEEDS_SOCKET
	EXTLIBS += -lsocket
	SIMPLE_LIB += -lsocket
endif
ifdef NEEDS_NSL
	EXTLIBS += -lnsl
	SIMPLE_LIB += -lnsl
endif
ifdef NO_D_TYPE_IN_DIRENT
	BASIC_CFLAGS += -DNO_D_TYPE_IN_DIRENT
endif
ifdef NO_D_INO_IN_DIRENT
	BASIC_CFLAGS += -DNO_D_INO_IN_DIRENT
endif
ifdef NO_C99_FORMAT
	ALL_CFLAGS += -DNO_C99_FORMAT
endif
ifdef NO_SYMLINK_HEAD
	BASIC_CFLAGS += -DNO_SYMLINK_HEAD
endif
ifdef NO_STRCASESTR
	COMPAT_CFLAGS += -DNO_STRCASESTR
	COMPAT_OBJS += compat/strcasestr.o
endif
ifdef NO_STRLCPY
	COMPAT_CFLAGS += -DNO_STRLCPY
	COMPAT_OBJS += compat/strlcpy.o
endif
ifdef NO_SETENV
	COMPAT_CFLAGS += -DNO_SETENV
	COMPAT_OBJS += compat/setenv.o
endif
ifdef NO_SETENV
	COMPAT_CFLAGS += -DNO_UNSETENV
	COMPAT_OBJS += compat/unsetenv.o
endif
ifdef NO_MMAP
	COMPAT_CFLAGS += -DNO_MMAP
	COMPAT_OBJS += compat/mmap.o
endif
ifdef NO_IPV6
	BASIC_CFLAGS += -DNO_IPV6
endif
ifdef NO_SOCKADDR_STORAGE
ifdef NO_IPV6
	BASIC_CFLAGS += -Dsockaddr_storage=sockaddr_in
else
	BASIC_CFLAGS += -Dsockaddr_storage=sockaddr_in6
endif
endif
ifdef NO_INET_NTOP
	LIB_OBJS += compat/inet_ntop.o
endif

ifdef NO_ICONV
	BASIC_CFLAGS += -DNO_ICONV
endif

ifdef PPC_SHA1
	SHA1_HEADER = "ppc/sha1.h"
	LIB_OBJS += ppc/sha1.o ppc/sha1ppc.o
else
ifdef ARM_SHA1
	SHA1_HEADER = "arm/sha1.h"
	LIB_OBJS += arm/sha1.o arm/sha1_arm.o
else
ifdef MOZILLA_SHA1
	SHA1_HEADER = "mozilla-sha1/sha1.h"
	LIB_OBJS += mozilla-sha1/sha1.o
else
	SHA1_HEADER = <openssl/sha.h>
	EXTLIBS += $(LIB_4_CRYPTO)
endif
endif
endif
ifdef USE_PIC
	ALL_CFLAGS += -fPIC
endif
ifdef NO_ACCURATE_DIFF
	BASIC_CFLAGS += -DNO_ACCURATE_DIFF
endif

# Shell quote (do not use $(call) to accommodate ancient setups);

SHA1_HEADER_SQ = $(subst ','\'',$(SHA1_HEADER))

DESTDIR_SQ = $(subst ','\'',$(DESTDIR))
bindir_SQ = $(subst ','\'',$(bindir))
gitexecdir_SQ = $(subst ','\'',$(gitexecdir))
template_dir_SQ = $(subst ','\'',$(template_dir))
prefix_SQ = $(subst ','\'',$(prefix))

SHELL_PATH_SQ = $(subst ','\'',$(SHELL_PATH))
PERL_PATH_SQ = $(subst ','\'',$(PERL_PATH))
PYTHON_PATH_SQ = $(subst ','\'',$(PYTHON_PATH))
GIT_PYTHON_DIR_SQ = $(subst ','\'',$(GIT_PYTHON_DIR))

LIBS = $(GITLIBS) $(EXTLIBS)

BASIC_CFLAGS += -DSHA1_HEADER='$(SHA1_HEADER_SQ)' $(COMPAT_CFLAGS)
LIB_OBJS += $(COMPAT_OBJS)

ALL_CFLAGS += $(BASIC_CFLAGS)
ALL_LDFLAGS += $(BASIC_LDFLAGS)

export prefix TAR INSTALL DESTDIR SHELL_PATH template_dir


### Build rules

all: $(ALL_PROGRAMS) $(BUILT_INS) git$X gitk gitweb/gitweb.cgi

all: perl/Makefile
	$(MAKE) -C perl
	$(MAKE) -C templates

strip: $(PROGRAMS) git$X
	$(STRIP) $(STRIP_OPTS) $(PROGRAMS) git$X

git$X: git.c common-cmds.h $(BUILTIN_OBJS) $(GITLIBS) GIT-CFLAGS
	$(CC) -DGIT_VERSION='"$(GIT_VERSION)"' \
		$(ALL_CFLAGS) -o $@ $(filter %.c,$^) \
		$(BUILTIN_OBJS) $(ALL_LDFLAGS) $(LIBS)

builtin-help.o: common-cmds.h

$(BUILT_INS): git$X
	rm -f $@ && ln git$X $@

common-cmds.h: Documentation/git-*.txt
	./generate-cmdlist.sh > $@+
	mv $@+ $@

$(patsubst %.sh,%,$(SCRIPT_SH)) : % : %.sh
	rm -f $@ $@+
	sed -e '1s|#!.*/sh|#!$(SHELL_PATH_SQ)|' \
	    -e 's|@@PERL@@|$(PERL_PATH_SQ)|g' \
	    -e 's/@@GIT_VERSION@@/$(GIT_VERSION)/g' \
	    -e 's/@@NO_CURL@@/$(NO_CURL)/g' \
	    -e 's/@@NO_PYTHON@@/$(NO_PYTHON)/g' \
	    $@.sh >$@+
	chmod +x $@+
	mv $@+ $@

$(patsubst %.perl,%,$(SCRIPT_PERL)): perl/Makefile
$(patsubst %.perl,%,$(SCRIPT_PERL)): % : %.perl
	rm -f $@ $@+
	INSTLIBDIR=`$(MAKE) -C perl -s --no-print-directory instlibdir` && \
	sed -e '1{' \
	    -e '	s|#!.*perl|#!$(PERL_PATH_SQ)|' \
	    -e '	h' \
	    -e '	s=.*=use lib (split(/:/, $$ENV{GITPERLLIB} || "@@INSTLIBDIR@@"));=' \
	    -e '	H' \
	    -e '	x' \
	    -e '}' \
	    -e 's|@@INSTLIBDIR@@|'"$$INSTLIBDIR"'|g' \
	    -e 's/@@GIT_VERSION@@/$(GIT_VERSION)/g' \
	    $@.perl >$@+
	chmod +x $@+
	mv $@+ $@

$(patsubst %.py,%,$(SCRIPT_PYTHON)) : % : %.py GIT-CFLAGS
	rm -f $@ $@+
	sed -e '1s|#!.*python|#!$(PYTHON_PATH_SQ)|' \
	    -e 's|@@GIT_PYTHON_PATH@@|$(GIT_PYTHON_DIR_SQ)|g' \
	    -e 's/@@GIT_VERSION@@/$(GIT_VERSION)/g' \
	    $@.py >$@+
	chmod +x $@+
	mv $@+ $@

git-cherry-pick: git-revert
	cp $< $@+
	mv $@+ $@

git-status: git-commit
	cp $< $@+
	mv $@+ $@

gitweb/gitweb.cgi: gitweb/gitweb.perl
	rm -f $@ $@+
	sed -e '1s|#!.*perl|#!$(PERL_PATH_SQ)|' \
	    -e 's|@@GIT_VERSION@@|$(GIT_VERSION)|g' \
	    -e 's|@@GIT_BINDIR@@|$(bindir)|g' \
	    -e 's|@@GITWEB_SITENAME@@|$(GITWEB_SITENAME)|g' \
	    -e 's|@@GITWEB_PROJECTROOT@@|$(GITWEB_PROJECTROOT)|g' \
	    -e 's|@@GITWEB_LIST@@|$(GITWEB_LIST)|g' \
	    -e 's|@@GITWEB_HOMETEXT@@|$(GITWEB_HOMETEXT)|g' \
	    -e 's|@@GITWEB_CSS@@|$(GITWEB_CSS)|g' \
	    -e 's|@@GITWEB_LOGO@@|$(GITWEB_LOGO)|g' \
	    $< >$@+
	chmod +x $@+
	mv $@+ $@

git-instaweb: git-instaweb.sh gitweb/gitweb.cgi gitweb/gitweb.css
	rm -f $@ $@+
	sed -e '1s|#!.*/sh|#!$(SHELL_PATH_SQ)|' \
	    -e 's/@@GIT_VERSION@@/$(GIT_VERSION)/g' \
	    -e 's/@@NO_CURL@@/$(NO_CURL)/g' \
	    -e 's/@@NO_PYTHON@@/$(NO_PYTHON)/g' \
	    -e '/@@GITWEB_CGI@@/r gitweb/gitweb.cgi' \
	    -e '/@@GITWEB_CGI@@/d' \
	    -e '/@@GITWEB_CSS@@/r gitweb/gitweb.css' \
	    -e '/@@GITWEB_CSS@@/d' \
	    $@.sh > $@+
	chmod +x $@+
	mv $@+ $@

# These can record GIT_VERSION
git$X git.spec \
	$(patsubst %.sh,%,$(SCRIPT_SH)) \
	$(patsubst %.perl,%,$(SCRIPT_PERL)) \
	$(patsubst %.py,%,$(SCRIPT_PYTHON)) \
	: GIT-VERSION-FILE

%.o: %.c GIT-CFLAGS
	$(CC) -o $*.o -c $(ALL_CFLAGS) $<
%.o: %.S
	$(CC) -o $*.o -c $(ALL_CFLAGS) $<

exec_cmd.o: exec_cmd.c GIT-CFLAGS
	$(CC) -o $*.o -c $(ALL_CFLAGS) '-DGIT_EXEC_PATH="$(gitexecdir_SQ)"' $<
builtin-init-db.o: builtin-init-db.c GIT-CFLAGS
	$(CC) -o $*.o -c $(ALL_CFLAGS) -DDEFAULT_GIT_TEMPLATE_DIR='"$(template_dir_SQ)"' $<

http.o: http.c GIT-CFLAGS
	$(CC) -o $*.o -c $(ALL_CFLAGS) -DGIT_USER_AGENT='"git/$(GIT_VERSION)"' $<

ifdef NO_EXPAT
http-fetch.o: http-fetch.c http.h GIT-CFLAGS
	$(CC) -o $*.o -c $(ALL_CFLAGS) -DNO_EXPAT $<
endif

git-%$X: %.o $(GITLIBS)
	$(CC) $(ALL_CFLAGS) -o $@ $(ALL_LDFLAGS) $(filter %.o,$^) $(LIBS)

$(SIMPLE_PROGRAMS) : $(LIB_FILE)
$(SIMPLE_PROGRAMS) : git-%$X : %.o
	$(CC) $(ALL_CFLAGS) -o $@ $(ALL_LDFLAGS) $(filter %.o,$^) \
		$(LIB_FILE) $(SIMPLE_LIB)

ssh-pull.o: ssh-fetch.c
ssh-push.o: ssh-upload.c
git-local-fetch$X: fetch.o
git-ssh-fetch$X: rsh.o fetch.o
git-ssh-upload$X: rsh.o
git-ssh-pull$X: rsh.o fetch.o
git-ssh-push$X: rsh.o

git-imap-send$X: imap-send.o $(LIB_FILE)

http.o http-fetch.o http-push.o: http.h
git-http-fetch$X: fetch.o http.o http-fetch.o $(GITLIBS)
	$(CC) $(ALL_CFLAGS) -o $@ $(ALL_LDFLAGS) $(filter %.o,$^) \
		$(LIBS) $(CURL_LIBCURL) $(EXPAT_LIBEXPAT)

git-http-push$X: revision.o http.o http-push.o $(GITLIBS)
	$(CC) $(ALL_CFLAGS) -o $@ $(ALL_LDFLAGS) $(filter %.o,$^) \
		$(LIBS) $(CURL_LIBCURL) $(EXPAT_LIBEXPAT)

merge-recursive.o path-list.o: path-list.h
git-merge-recur$X: merge-recursive.o path-list.o $(GITLIBS)
	$(CC) $(ALL_CFLAGS) -o $@ $(ALL_LDFLAGS) $(filter %.o,$^) \
		$(LIBS)

$(LIB_OBJS) $(BUILTIN_OBJS): $(LIB_H)
$(patsubst git-%$X,%.o,$(PROGRAMS)): $(LIB_H) $(wildcard */*.h)
$(DIFF_OBJS): diffcore.h

$(LIB_FILE): $(LIB_OBJS)
	rm -f $@ && $(AR) rcs $@ $(LIB_OBJS)

XDIFF_OBJS=xdiff/xdiffi.o xdiff/xprepare.o xdiff/xutils.o xdiff/xemit.o

$(XDIFF_LIB): $(XDIFF_OBJS)
	rm -f $@ && $(AR) rcs $@ $(XDIFF_OBJS)


PERL_DEFINE = $(BASIC_CFLAGS) -DGIT_VERSION='"$(GIT_VERSION)"'
PERL_DEFINE_SQ = $(subst ','\'',$(PERL_DEFINE))
PERL_LIBS = $(BASIC_LDFLAGS) $(EXTLIBS)
PERL_LIBS_SQ = $(subst ','\'',$(PERL_LIBS))
perl/Makefile: perl/Git.pm perl/Makefile.PL GIT-CFLAGS
	(cd perl && $(PERL_PATH) Makefile.PL \
		PREFIX='$(prefix_SQ)' \
		DEFINE='$(PERL_DEFINE_SQ)' \
		LIBS='$(PERL_LIBS_SQ)')

doc:
	$(MAKE) -C Documentation all

TAGS:
	rm -f TAGS
	find . -name '*.[hcS]' -print | xargs etags -a

tags:
	rm -f tags
	find . -name '*.[hcS]' -print | xargs ctags -a

### Detect prefix changes
TRACK_CFLAGS = $(subst ','\'',$(ALL_CFLAGS)):$(GIT_PYTHON_DIR_SQ):\
             $(bindir_SQ):$(gitexecdir_SQ):$(template_dir_SQ):$(prefix_SQ)

GIT-CFLAGS: .FORCE-GIT-CFLAGS
	@FLAGS='$(TRACK_CFLAGS)'; \
	    if test x"$$FLAGS" != x"`cat GIT-CFLAGS 2>/dev/null`" ; then \
		echo 1>&2 "    * new build flags or prefix"; \
		echo "$$FLAGS" >GIT-CFLAGS; \
            fi

### Testing rules

# GNU make supports exporting all variables by "export" without parameters.
# However, the environment gets quite big, and some programs have problems
# with that.

export NO_PYTHON
export NO_SVN_TESTS

test: all
	$(MAKE) -C t/ all

test-date$X: test-date.c date.o ctype.o
	$(CC) $(ALL_CFLAGS) -o $@ $(ALL_LDFLAGS) test-date.c date.o ctype.o

test-delta$X: test-delta.c diff-delta.o patch-delta.o
	$(CC) $(ALL_CFLAGS) -o $@ $(ALL_LDFLAGS) $^

test-dump-cache-tree$X: dump-cache-tree.o $(GITLIBS)
	$(CC) $(ALL_CFLAGS) -o $@ $(ALL_LDFLAGS) $(filter %.o,$^) $(LIBS)

test-sha1$X: test-sha1.o $(GITLIBS)
	$(CC) $(ALL_CFLAGS) -o $@ $(ALL_LDFLAGS) $(filter %.o,$^) $(LIBS)

check-sha1:: test-sha1$X
	./test-sha1.sh

check:
	for i in *.c; do sparse $(ALL_CFLAGS) $(SPARSE_FLAGS) $$i || exit; done



### Installation rules

install: all
	$(INSTALL) -d -m755 '$(DESTDIR_SQ)$(bindir_SQ)'
	$(INSTALL) -d -m755 '$(DESTDIR_SQ)$(gitexecdir_SQ)'
	$(INSTALL) $(ALL_PROGRAMS) '$(DESTDIR_SQ)$(gitexecdir_SQ)'
	$(INSTALL) git$X gitk '$(DESTDIR_SQ)$(bindir_SQ)'
<<<<<<< HEAD
	$(MAKE) -C templates install
	$(MAKE) -C perl install
=======
	$(MAKE) -C templates DESTDIR='$(DESTDIR_SQ)' install
>>>>>>> da7bad50
	$(INSTALL) -d -m755 '$(DESTDIR_SQ)$(GIT_PYTHON_DIR_SQ)'
	$(INSTALL) $(PYMODULES) '$(DESTDIR_SQ)$(GIT_PYTHON_DIR_SQ)'
	if test 'z$(bindir_SQ)' != 'z$(gitexecdir_SQ)'; \
	then \
		ln -f '$(DESTDIR_SQ)$(bindir_SQ)/git$X' \
			'$(DESTDIR_SQ)$(gitexecdir_SQ)/git$X' || \
		cp '$(DESTDIR_SQ)$(bindir_SQ)/git$X' \
			'$(DESTDIR_SQ)$(gitexecdir_SQ)/git$X'; \
	fi
	$(foreach p,$(BUILT_INS), rm -f '$(DESTDIR_SQ)$(gitexecdir_SQ)/$p' && ln '$(DESTDIR_SQ)$(gitexecdir_SQ)/git$X' '$(DESTDIR_SQ)$(gitexecdir_SQ)/$p' ;)

install-doc:
	$(MAKE) -C Documentation install




### Maintainer's dist rules

git.spec: git.spec.in
	sed -e 's/@@VERSION@@/$(GIT_VERSION)/g' < $< > $@+
	mv $@+ $@

GIT_TARNAME=git-$(GIT_VERSION)
dist: git.spec git-tar-tree
	./git-tar-tree HEAD^{tree} $(GIT_TARNAME) > $(GIT_TARNAME).tar
	@mkdir -p $(GIT_TARNAME)
	@cp git.spec $(GIT_TARNAME)
	@echo $(GIT_VERSION) > $(GIT_TARNAME)/version
	$(TAR) rf $(GIT_TARNAME).tar \
		$(GIT_TARNAME)/git.spec $(GIT_TARNAME)/version
	@rm -rf $(GIT_TARNAME)
	gzip -f -9 $(GIT_TARNAME).tar

rpm: dist
	$(RPMBUILD) -ta $(GIT_TARNAME).tar.gz

htmldocs = git-htmldocs-$(GIT_VERSION)
manpages = git-manpages-$(GIT_VERSION)
dist-doc:
	rm -fr .doc-tmp-dir
	mkdir .doc-tmp-dir
	$(MAKE) -C Documentation WEBDOC_DEST=../.doc-tmp-dir install-webdoc
	cd .doc-tmp-dir && $(TAR) cf ../$(htmldocs).tar .
	gzip -n -9 -f $(htmldocs).tar
	:
	rm -fr .doc-tmp-dir
	mkdir .doc-tmp-dir .doc-tmp-dir/man1 .doc-tmp-dir/man7
	$(MAKE) -C Documentation DESTDIR=./ \
		man1dir=../.doc-tmp-dir/man1 \
		man7dir=../.doc-tmp-dir/man7 \
		install
	cd .doc-tmp-dir && $(TAR) cf ../$(manpages).tar .
	gzip -n -9 -f $(manpages).tar
	rm -fr .doc-tmp-dir

### Cleaning rules

clean:
	rm -f *.o mozilla-sha1/*.o arm/*.o ppc/*.o compat/*.o xdiff/*.o \
		$(LIB_FILE) $(XDIFF_LIB)
	rm -f $(ALL_PROGRAMS) $(BUILT_INS) git$X
	rm -f *.spec *.pyc *.pyo */*.pyc */*.pyo common-cmds.h TAGS tags
	rm -rf autom4te.cache
	rm -f config.log config.mak.autogen configure config.status config.cache
	rm -rf $(GIT_TARNAME) .doc-tmp-dir
	rm -f $(GIT_TARNAME).tar.gz git-core_$(GIT_VERSION)-*.tar.gz
	rm -f $(htmldocs).tar.gz $(manpages).tar.gz
	rm -f gitweb/gitweb.cgi
	$(MAKE) -C Documentation/ clean
	[ ! -f perl/Makefile ] || $(MAKE) -C perl/ clean || $(MAKE) -C perl/ clean
	rm -f perl/ppport.h perl/Makefile.old
	$(MAKE) -C templates/ clean
	$(MAKE) -C t/ clean
	rm -f GIT-VERSION-FILE GIT-CFLAGS

.PHONY: all install clean strip
.PHONY: .FORCE-GIT-VERSION-FILE TAGS tags .FORCE-GIT-CFLAGS

### Check documentation
#
check-docs::
	@for v in $(ALL_PROGRAMS) $(BUILT_INS) git$X gitk; \
	do \
		case "$$v" in \
		git-merge-octopus | git-merge-ours | git-merge-recursive | \
		git-merge-resolve | git-merge-stupid | \
		git-ssh-pull | git-ssh-push ) continue ;; \
		esac ; \
		test -f "Documentation/$$v.txt" || \
		echo "no doc: $$v"; \
		grep -q "^gitlink:$$v\[[0-9]\]::" Documentation/git.txt || \
		case "$$v" in \
		git) ;; \
		*) echo "no link: $$v";; \
		esac ; \
	done | sort<|MERGE_RESOLUTION|>--- conflicted
+++ resolved
@@ -461,7 +461,7 @@
 	BASIC_CFLAGS += -DNO_D_INO_IN_DIRENT
 endif
 ifdef NO_C99_FORMAT
-	ALL_CFLAGS += -DNO_C99_FORMAT
+	BASIC_CFLAGS += -DNO_C99_FORMAT
 endif
 ifdef NO_SYMLINK_HEAD
 	BASIC_CFLAGS += -DNO_SYMLINK_HEAD
@@ -794,12 +794,8 @@
 	$(INSTALL) -d -m755 '$(DESTDIR_SQ)$(gitexecdir_SQ)'
 	$(INSTALL) $(ALL_PROGRAMS) '$(DESTDIR_SQ)$(gitexecdir_SQ)'
 	$(INSTALL) git$X gitk '$(DESTDIR_SQ)$(bindir_SQ)'
-<<<<<<< HEAD
-	$(MAKE) -C templates install
+	$(MAKE) -C templates DESTDIR='$(DESTDIR_SQ)' install
 	$(MAKE) -C perl install
-=======
-	$(MAKE) -C templates DESTDIR='$(DESTDIR_SQ)' install
->>>>>>> da7bad50
 	$(INSTALL) -d -m755 '$(DESTDIR_SQ)$(GIT_PYTHON_DIR_SQ)'
 	$(INSTALL) $(PYMODULES) '$(DESTDIR_SQ)$(GIT_PYTHON_DIR_SQ)'
 	if test 'z$(bindir_SQ)' != 'z$(gitexecdir_SQ)'; \
