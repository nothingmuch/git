--- conflicted
+++ resolved
@@ -244,11 +244,7 @@
 
 LIB_H = \
 	archive.h blob.h cache.h commit.h csum-file.h delta.h \
-<<<<<<< HEAD
-	diff.h object.h pack.h pkt-line.h quote.h refs.h list-objects.h \
-=======
-	diff.h object.h pack.h pkt-line.h quote.h refs.h sideband.h \
->>>>>>> 23d6d112
+	diff.h object.h pack.h pkt-line.h quote.h refs.h list-objects.h sideband.h \
 	run-command.h strbuf.h tag.h tree.h git-compat-util.h revision.h \
 	tree-walk.h log-tree.h dir.h path-list.h unpack-trees.h builtin.h
 
