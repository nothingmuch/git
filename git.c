#include <stdio.h>
#include <sys/types.h>
#include <sys/stat.h>
#include <dirent.h>
#include <unistd.h>
#include <stdlib.h>
#include <string.h>
#include <errno.h>
#include <limits.h>
#include <stdarg.h>
#include "git-compat-util.h"
#include "exec_cmd.h"

#include "builtin.h"

static void prepend_to_path(const char *dir, int len)
{
	char *path, *old_path = getenv("PATH");
	int path_len = len;

	if (!old_path)
		old_path = "/usr/local/bin:/usr/bin:/bin";

	path_len = len + strlen(old_path) + 1;

	path = malloc(path_len + 1);

	memcpy(path, dir, len);
	path[len] = ':';
	memcpy(path + len + 1, old_path, path_len - len);

	setenv("PATH", path, 1);
}

const char git_version_string[] = GIT_VERSION;

static void handle_internal_command(int argc, const char **argv, char **envp)
{
	const char *cmd = argv[0];
	static struct cmd_struct {
		const char *cmd;
		int (*fn)(int, const char **, char **);
	} commands[] = {
		{ "version", cmd_version },
		{ "help", cmd_help },
		{ "log", cmd_log },
		{ "whatchanged", cmd_whatchanged },
		{ "show", cmd_show },
		{ "push", cmd_push },
		{ "count-objects", cmd_count_objects },
		{ "diff", cmd_diff },
		{ "grep", cmd_grep },
<<<<<<< HEAD
		{ "rev-list", cmd_rev_list },
		{ "init-db", cmd_init_db },
		{ "check-ref-format", cmd_check_ref_format }
=======
		{ "rm", cmd_rm },
		{ "add", cmd_add },
>>>>>>> d9b814cc
	};
	int i;

	/* Turn "git cmd --help" into "git help cmd" */
	if (argc > 1 && !strcmp(argv[1], "--help")) {
		argv[1] = argv[0];
		argv[0] = cmd = "help";
	}

	for (i = 0; i < ARRAY_SIZE(commands); i++) {
		struct cmd_struct *p = commands+i;
		if (strcmp(p->cmd, cmd))
			continue;
		exit(p->fn(argc, argv, envp));
	}
}

int main(int argc, const char **argv, char **envp)
{
	const char *cmd = argv[0];
	char *slash = strrchr(cmd, '/');
	char git_command[PATH_MAX + 1];
	const char *exec_path = NULL;

	/*
	 * Take the basename of argv[0] as the command
	 * name, and the dirname as the default exec_path
	 * if it's an absolute path and we don't have
	 * anything better.
	 */
	if (slash) {
		*slash++ = 0;
		if (*cmd == '/')
			exec_path = cmd;
		cmd = slash;
	}

	/*
	 * "git-xxxx" is the same as "git xxxx", but we obviously:
	 *
	 *  - cannot take flags in between the "git" and the "xxxx".
	 *  - cannot execute it externally (since it would just do
	 *    the same thing over again)
	 *
	 * So we just directly call the internal command handler, and
	 * die if that one cannot handle it.
	 */
	if (!strncmp(cmd, "git-", 4)) {
		cmd += 4;
		argv[0] = cmd;
		handle_internal_command(argc, argv, envp);
		die("cannot handle %s internally", cmd);
	}

	/* Default command: "help" */
	cmd = "help";

	/* Look for flags.. */
	while (argc > 1) {
		cmd = *++argv;
		argc--;

		if (strncmp(cmd, "--", 2))
			break;

		cmd += 2;

		/*
		 * For legacy reasons, the "version" and "help"
		 * commands can be written with "--" prepended
		 * to make them look like flags.
		 */
		if (!strcmp(cmd, "help"))
			break;
		if (!strcmp(cmd, "version"))
			break;

		/*
		 * Check remaining flags (which by now must be
		 * "--exec-path", but maybe we will accept
		 * other arguments some day)
		 */
		if (!strncmp(cmd, "exec-path", 9)) {
			cmd += 9;
			if (*cmd == '=') {
				git_set_exec_path(cmd + 1);
				continue;
			}
			puts(git_exec_path());
			exit(0);
		}
		cmd_usage(0, NULL, NULL);
	}
	argv[0] = cmd;

	/*
	 * We search for git commands in the following order:
	 *  - git_exec_path()
	 *  - the path of the "git" command if we could find it
	 *    in $0
	 *  - the regular PATH.
	 */
	if (exec_path)
		prepend_to_path(exec_path, strlen(exec_path));
	exec_path = git_exec_path();
	prepend_to_path(exec_path, strlen(exec_path));

	/* See if it's an internal command */
	handle_internal_command(argc, argv, envp);

	/* .. then try the external ones */
	execv_git_cmd(argv);

	if (errno == ENOENT)
		cmd_usage(0, exec_path, "'%s' is not a git-command", cmd);

	fprintf(stderr, "Failed to run command '%s': %s\n",
		git_command, strerror(errno));

	return 1;
}<|MERGE_RESOLUTION|>--- conflicted
+++ resolved
@@ -50,14 +50,11 @@
 		{ "count-objects", cmd_count_objects },
 		{ "diff", cmd_diff },
 		{ "grep", cmd_grep },
-<<<<<<< HEAD
+		{ "rm", cmd_rm },
+		{ "add", cmd_add },
 		{ "rev-list", cmd_rev_list },
 		{ "init-db", cmd_init_db },
 		{ "check-ref-format", cmd_check_ref_format }
-=======
-		{ "rm", cmd_rm },
-		{ "add", cmd_add },
->>>>>>> d9b814cc
 	};
 	int i;
 
