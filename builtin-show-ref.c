#include "cache.h"
#include "refs.h"
#include "object.h"
#include "tag.h"
#include "path-list.h"

static const char show_ref_usage[] = "git show-ref [-q|--quiet] [--verify] [-h|--head] [-d|--dereference] [-s|--hash[=<length>]] [--abbrev[=<length>]] [--tags] [--heads] [--] [pattern*] < ref-list";

static int deref_tags = 0, show_head = 0, tags_only = 0, heads_only = 0,
	found_match = 0, verify = 0, quiet = 0, hash_only = 0, abbrev = 0;
static const char **pattern;

static void show_one(const char *refname, const unsigned char *sha1)
{
	const char *hex = find_unique_abbrev(sha1, abbrev);
	if (hash_only)
		printf("%s\n", hex);
	else
		printf("%s %s\n", hex, refname);
}

static int show_ref(const char *refname, const unsigned char *sha1, int flag, void *cbdata)
{
	struct object *obj;
	const char *hex;
	unsigned char peeled[20];

	if (tags_only || heads_only) {
		int match;

		match = heads_only && !prefixcmp(refname, "refs/heads/");
		match |= tags_only && !prefixcmp(refname, "refs/tags/");
		if (!match)
			return 0;
	}
	if (pattern) {
		int reflen = strlen(refname);
		const char **p = pattern, *m;
		while ((m = *p++) != NULL) {
			int len = strlen(m);
			if (len > reflen)
				continue;
			if (memcmp(m, refname + reflen - len, len))
				continue;
			if (len == reflen)
				goto match;
			/* "--verify" requires an exact match */
			if (verify)
				continue;
			if (refname[reflen - len - 1] == '/')
				goto match;
		}
		return 0;
	}

match:
	found_match++;

	/* This changes the semantics slightly that even under quiet we
	 * detect and return error if the repository is corrupt and
	 * ref points at a nonexistent object.
	 */
	if (!has_sha1_file(sha1))
		die("git-show-ref: bad ref %s (%s)", refname,
		    sha1_to_hex(sha1));

	if (quiet)
		return 0;

	show_one(refname, sha1);

	if (!deref_tags)
		return 0;

	if ((flag & REF_ISPACKED) && !peel_ref(refname, peeled)) {
		if (!is_null_sha1(peeled)) {
			hex = find_unique_abbrev(peeled, abbrev);
			printf("%s %s^{}\n", hex, refname);
		}
	}
	else {
		obj = parse_object(sha1);
		if (!obj)
			die("git-show-ref: bad ref %s (%s)", refname,
			    sha1_to_hex(sha1));
		if (obj->type == OBJ_TAG) {
			obj = deref_tag(obj, refname, 0);
			hex = find_unique_abbrev(obj->sha1, abbrev);
			printf("%s %s^{}\n", hex, refname);
		}
	}
	return 0;
}

static int add_existing(const char *refname, const unsigned char *sha1, int flag, void *cbdata)
{
	struct path_list *list = (struct path_list *)cbdata;
	path_list_insert(refname, list);
	return 0;
}

/*
 * read "^(?:<anything>\s)?<refname>(?:\^\{\})?$" from the standard input,
 * and
 * (1) strip "^{}" at the end of line if any;
 * (2) ignore if match is provided and does not head-match refname;
 * (3) warn if refname is not a well-formed refname and skip;
 * (4) ignore if refname is a ref that exists in the local repository;
 * (5) otherwise output the line.
 */
static int exclude_existing(const char *match)
{
	static struct path_list existing_refs = { NULL, 0, 0, 0 };
	char buf[1024];
	int matchlen = match ? strlen(match) : 0;

	for_each_ref(add_existing, &existing_refs);
	while (fgets(buf, sizeof(buf), stdin)) {
		char *ref;
		int len = strlen(buf);

		if (len > 0 && buf[len - 1] == '\n')
			buf[--len] = '\0';
		if (3 <= len && !strcmp(buf + len - 3, "^{}")) {
			len -= 3;
			buf[len] = '\0';
		}
		for (ref = buf + len; buf < ref; ref--)
			if (isspace(ref[-1]))
				break;
		if (match) {
			int reflen = buf + len - ref;
			if (reflen < matchlen)
				continue;
			if (strncmp(ref, match, matchlen))
				continue;
		}
		if (check_ref_format(ref)) {
			fprintf(stderr, "warning: ref '%s' ignored\n", ref);
			continue;
		}
		if (!path_list_has_path(&existing_refs, ref)) {
			printf("%s\n", buf);
		}
	}
	return 0;
}

int cmd_show_ref(int argc, const char **argv, const char *prefix)
{
	int i;

	for (i = 1; i < argc; i++) {
		const char *arg = argv[i];
		if (*arg != '-') {
			pattern = argv + i;
			break;
		}
		if (!strcmp(arg, "--")) {
			pattern = argv + i + 1;
			if (!*pattern)
				pattern = NULL;
			break;
		}
		if (!strcmp(arg, "-q") || !strcmp(arg, "--quiet")) {
			quiet = 1;
			continue;
		}
		if (!strcmp(arg, "-h") || !strcmp(arg, "--head")) {
			show_head = 1;
			continue;
		}
		if (!strcmp(arg, "-d") || !strcmp(arg, "--dereference")) {
			deref_tags = 1;
			continue;
		}
		if (!strcmp(arg, "-s") || !strcmp(arg, "--hash")) {
			hash_only = 1;
			continue;
		}
		if (!prefixcmp(arg, "--hash=") ||
		    (!prefixcmp(arg, "--abbrev") &&
		     (arg[8] == '=' || arg[8] == '\0'))) {
			if (arg[2] != 'h' && !arg[8])
				/* --abbrev only */
				abbrev = DEFAULT_ABBREV;
			else {
				/* --hash= or --abbrev= */
				char *end;
				if (arg[2] == 'h') {
					hash_only = 1;
					arg += 7;
				}
				else
					arg += 9;
				abbrev = strtoul(arg, &end, 10);
				if (*end || abbrev > 40)
					usage(show_ref_usage);
				if (abbrev < MINIMUM_ABBREV)
					abbrev = MINIMUM_ABBREV;
			}
			continue;
		}
		if (!strcmp(arg, "--verify")) {
			verify = 1;
			continue;
		}
		if (!strcmp(arg, "--tags")) {
			tags_only = 1;
			continue;
		}
		if (!strcmp(arg, "--heads")) {
			heads_only = 1;
			continue;
		}
		if (!strcmp(arg, "--exclude-existing"))
			return exclude_existing(NULL);
		if (!prefixcmp(arg, "--exclude-existing="))
			return exclude_existing(arg + 19);
		usage(show_ref_usage);
	}

	if (verify) {
		if (!pattern)
			die("--verify requires a reference");
		while (*pattern) {
<<<<<<< HEAD
=======
			unsigned char sha1[20];

>>>>>>> 28a4d940
			if (!prefixcmp(*pattern, "refs/") &&
			    resolve_ref(*pattern, sha1, 1, NULL)) {
				if (!quiet)
					show_one(*pattern, sha1);
			}
			else if (!quiet)
				die("'%s' - not a valid ref", *pattern);
			else
				return 1;
			pattern++;
		}
		return 0;
	}

	if (show_head)
		head_ref(show_ref, NULL);
	for_each_ref(show_ref, NULL);
	if (!found_match) {
		if (verify && !quiet)
			die("No match");
		return 1;
	}
	return 0;
}<|MERGE_RESOLUTION|>--- conflicted
+++ resolved
@@ -224,11 +224,8 @@
 		if (!pattern)
 			die("--verify requires a reference");
 		while (*pattern) {
-<<<<<<< HEAD
-=======
 			unsigned char sha1[20];
 
->>>>>>> 28a4d940
 			if (!prefixcmp(*pattern, "refs/") &&
 			    resolve_ref(*pattern, sha1, 1, NULL)) {
 				if (!quiet)
