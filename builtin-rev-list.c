#include "cache.h"
#include "refs.h"
#include "tag.h"
#include "commit.h"
#include "tree.h"
#include "blob.h"
#include "tree-walk.h"
#include "diff.h"
#include "revision.h"
#include "list-objects.h"
#include "builtin.h"

/* bits #0-15 in revision.h */

#define COUNTED		(1u<<16)

static const char rev_list_usage[] =
"git-rev-list [OPTION] <commit-id>... [ -- paths... ]\n"
"  limiting output:\n"
"    --max-count=nr\n"
"    --max-age=epoch\n"
"    --min-age=epoch\n"
"    --sparse\n"
"    --no-merges\n"
"    --remove-empty\n"
"    --all\n"
"    --stdin\n"
"  ordering output:\n"
"    --topo-order\n"
"    --date-order\n"
"  formatting output:\n"
"    --parents\n"
"    --objects | --objects-edge\n"
"    --unpacked\n"
"    --header | --pretty\n"
"    --abbrev=nr | --no-abbrev\n"
"    --abbrev-commit\n"
"  special purpose:\n"
"    --bisect\n"
"    --bisect-vars"
;

static struct rev_info revs;

static int bisect_list;
static int show_timestamp;
static int hdr_termination;
static const char *header_prefix;

static void show_commit(struct commit *commit)
{
	if (show_timestamp)
		printf("%lu ", commit->date);
	if (header_prefix)
		fputs(header_prefix, stdout);
	if (commit->object.flags & BOUNDARY)
		putchar('-');
	else if (revs.left_right) {
		if (commit->object.flags & SYMMETRIC_LEFT)
			putchar('<');
		else
			putchar('>');
	}
	if (revs.abbrev_commit && revs.abbrev)
		fputs(find_unique_abbrev(commit->object.sha1, revs.abbrev),
		      stdout);
	else
		fputs(sha1_to_hex(commit->object.sha1), stdout);
	if (revs.parents) {
		struct commit_list *parents = commit->parents;
		while (parents) {
			struct object *o = &(parents->item->object);
			parents = parents->next;
			if (o->flags & TMP_MARK)
				continue;
			printf(" %s", sha1_to_hex(o->sha1));
			o->flags |= TMP_MARK;
		}
		/* TMP_MARK is a general purpose flag that can
		 * be used locally, but the user should clean
		 * things up after it is done with them.
		 */
		for (parents = commit->parents;
		     parents;
		     parents = parents->next)
			parents->item->object.flags &= ~TMP_MARK;
	}
	if (revs.commit_format == CMIT_FMT_ONELINE)
		putchar(' ');
	else
		putchar('\n');

	if (revs.verbose_header) {
		static char pretty_header[16384];
		pretty_print_commit(revs.commit_format, commit, ~0,
				    pretty_header, sizeof(pretty_header),
				    revs.abbrev, NULL, NULL, revs.relative_date);
		printf("%s%c", pretty_header, hdr_termination);
	}
	fflush(stdout);
	if (commit->parents) {
		free_commit_list(commit->parents);
		commit->parents = NULL;
	}
	free(commit->buffer);
	commit->buffer = NULL;
}

static void show_object(struct object_array_entry *p)
{
	/* An object with name "foo\n0000000..." can be used to
	 * confuse downstream git-pack-objects very badly.
	 */
	const char *ep = strchr(p->name, '\n');
	if (ep) {
		printf("%s %.*s\n", sha1_to_hex(p->item->sha1),
		       (int) (ep - p->name),
		       p->name);
	}
	else
		printf("%s %s\n", sha1_to_hex(p->item->sha1), p->name);
}

static void show_edge(struct commit *commit)
{
	printf("-%s\n", sha1_to_hex(commit->object.sha1));
}

/*
 * This is a truly stupid algorithm, but it's only
 * used for bisection, and we just don't care enough.
 *
 * We care just barely enough to avoid recursing for
 * non-merge entries.
 */
static int count_distance(struct commit_list *entry)
{
	int nr = 0;

	while (entry) {
		struct commit *commit = entry->item;
		struct commit_list *p;

		if (commit->object.flags & (UNINTERESTING | COUNTED))
			break;
		if (!revs.prune_fn || (commit->object.flags & TREECHANGE))
			nr++;
		commit->object.flags |= COUNTED;
		p = commit->parents;
		entry = p;
		if (p) {
			p = p->next;
			while (p) {
				nr += count_distance(p);
				p = p->next;
			}
		}
	}

	return nr;
}

static void clear_distance(struct commit_list *list)
{
	while (list) {
		struct commit *commit = list->item;
		commit->object.flags &= ~COUNTED;
		list = list->next;
	}
}

<<<<<<< HEAD
static struct commit_list *find_bisection(struct commit_list *list,
					  int *reaches, int *all)
=======
#define DEBUG_BISECT 0

static inline int weight(struct commit_list *elem)
>>>>>>> 1daa09d9
{
	return *((int*)(elem->item->util));
}

static inline void weight_set(struct commit_list *elem, int weight)
{
	*((int*)(elem->item->util)) = weight;
}

static int count_interesting_parents(struct commit *commit)
{
	struct commit_list *p;
	int count;

	for (count = 0, p = commit->parents; p; p = p->next) {
		if (p->item->object.flags & UNINTERESTING)
			continue;
		count++;
	}
<<<<<<< HEAD
	*all = nr;
	closest = 0;
	best = list;

	for (p = list; p; p = p->next) {
		int distance, reach;
=======
	return count;
}

static inline int halfway(struct commit_list *p, int distance, int nr)
{
	/*
	 * Don't short-cut something we are not going to return!
	 */
	if (revs.prune_fn && !(p->item->object.flags & TREECHANGE))
		return 0;
	if (DEBUG_BISECT)
		return 0;
	/*
	 * 2 and 3 are halfway of 5.
	 * 3 is halfway of 6 but 2 and 4 are not.
	 */
	distance *= 2;
	switch (distance - nr) {
	case -1: case 0: case 1:
		return 1;
	default:
		return 0;
	}
}

#if !DEBUG_BISECT
#define show_list(a,b,c,d) do { ; } while (0)
#else
static void show_list(const char *debug, int counted, int nr,
		      struct commit_list *list)
{
	struct commit_list *p;

	fprintf(stderr, "%s (%d/%d)\n", debug, counted, nr);

	for (p = list; p; p = p->next) {
		struct commit_list *pp;
		struct commit *commit = p->item;
		unsigned flags = commit->object.flags;
		enum object_type type;
		unsigned long size;
		char *buf = read_sha1_file(commit->object.sha1, &type, &size);
		char *ep, *sp;

		fprintf(stderr, "%c%c%c ",
			(flags & TREECHANGE) ? 'T' : ' ',
			(flags & UNINTERESTING) ? 'U' : ' ',
			(flags & COUNTED) ? 'C' : ' ');
		if (commit->util)
			fprintf(stderr, "%3d", weight(p));
		else
			fprintf(stderr, "---");
		fprintf(stderr, " %.*s", 8, sha1_to_hex(commit->object.sha1));
		for (pp = commit->parents; pp; pp = pp->next)
			fprintf(stderr, " %.*s", 8,
				sha1_to_hex(pp->item->object.sha1));

		sp = strstr(buf, "\n\n");
		if (sp) {
			sp += 2;
			for (ep = sp; *ep && *ep != '\n'; ep++)
				;
			fprintf(stderr, " %.*s", (int)(ep - sp), sp);
		}
		fprintf(stderr, "\n");
	}
}
#endif /* DEBUG_BISECT */

/*
 * zero or positive weight is the number of interesting commits it can
 * reach, including itself.  Especially, weight = 0 means it does not
 * reach any tree-changing commits (e.g. just above uninteresting one
 * but traversal is with pathspec).
 *
 * weight = -1 means it has one parent and its distance is yet to
 * be computed.
 *
 * weight = -2 means it has more than one parent and its distance is
 * unknown.  After running count_distance() first, they will get zero
 * or positive distance.
 */

static struct commit_list *find_bisection(struct commit_list *list,
					  int *reaches, int *all)
{
	int n, nr, on_list, counted, distance;
	struct commit_list *p, *best, *next, *last;
	int *weights;

	show_list("bisection 2 entry", 0, 0, list);
>>>>>>> 1daa09d9

	/*
	 * Count the number of total and tree-changing items on the
	 * list, while reversing the list.
	 */
	for (nr = on_list = 0, last = NULL, p = list;
	     p;
	     p = next) {
		unsigned flags = p->item->object.flags;

		next = p->next;
		if (flags & UNINTERESTING)
			continue;
		p->next = last;
		last = p;
		if (!revs.prune_fn || (flags & TREECHANGE))
			nr++;
		on_list++;
	}
	list = last;
	show_list("bisection 2 sorted", 0, nr, list);

	*all = nr;
	weights = xcalloc(on_list, sizeof(int*));
	counted = 0;

	for (n = 0, p = list; p; p = p->next) {
		struct commit *commit = p->item;
		unsigned flags = commit->object.flags;

		p->item->util = &weights[n++];
		switch (count_interesting_parents(commit)) {
		case 0:
			if (!revs.prune_fn || (flags & TREECHANGE)) {
				weight_set(p, 1);
				counted++;
				show_list("bisection 2 count one",
					  counted, nr, list);
			}
			/*
			 * otherwise, it is known not to reach any
			 * tree-changing commit and gets weight 0.
			 */
			break;
		case 1:
			weight_set(p, -1);
			break;
		default:
			weight_set(p, -2);
			break;
		}
	}

<<<<<<< HEAD
		distance = reach = count_distance(p);
=======
	show_list("bisection 2 initialize", counted, nr, list);

	/*
	 * If you have only one parent in the resulting set
	 * then you can reach one commit more than that parent
	 * can reach.  So we do not have to run the expensive
	 * count_distance() for single strand of pearls.
	 *
	 * However, if you have more than one parents, you cannot
	 * just add their distance and one for yourself, since
	 * they usually reach the same ancestor and you would
	 * end up counting them twice that way.
	 *
	 * So we will first count distance of merges the usual
	 * way, and then fill the blanks using cheaper algorithm.
	 */
	for (p = list; p; p = p->next) {
		if (p->item->object.flags & UNINTERESTING)
			continue;
		n = weight(p);
		if (n != -2)
			continue;
		distance = count_distance(p);
>>>>>>> 1daa09d9
		clear_distance(list);
		weight_set(p, distance);

		/* Does it happen to be at exactly half-way? */
		if (halfway(p, distance, nr)) {
			p->next = NULL;
			*reaches = distance;
			free(weights);
			return p;
		}
		counted++;
	}

	show_list("bisection 2 count_distance", counted, nr, list);

	while (counted < nr) {
		for (p = list; p; p = p->next) {
			struct commit_list *q;
			unsigned flags = p->item->object.flags;

			if (0 <= weight(p))
				continue;
			for (q = p->item->parents; q; q = q->next) {
				if (q->item->object.flags & UNINTERESTING)
					continue;
				if (0 <= weight(q))
					break;
			}
			if (!q)
				continue;

			/*
			 * weight for p is unknown but q is known.
			 * add one for p itself if p is to be counted,
			 * otherwise inherit it from q directly.
			 */
			if (!revs.prune_fn || (flags & TREECHANGE)) {
				weight_set(p, weight(q)+1);
				counted++;
				show_list("bisection 2 count one",
					  counted, nr, list);
			}
			else
				weight_set(p, weight(q));

			/* Does it happen to be at exactly half-way? */
			distance = weight(p);
			if (halfway(p, distance, nr)) {
				p->next = NULL;
				*reaches = distance;
				free(weights);
				return p;
			}
		}
	}

	show_list("bisection 2 counted all", counted, nr, list);

	/* Then find the best one */
	counted = -1;
	best = list;
	for (p = list; p; p = p->next) {
		unsigned flags = p->item->object.flags;

		if (revs.prune_fn && !(flags & TREECHANGE))
			continue;
		distance = weight(p);
		if (nr - distance < distance)
			distance = nr - distance;
		if (distance > counted) {
			best = p;
<<<<<<< HEAD
			*reaches = reach;
			closest = distance;
=======
			counted = distance;
			*reaches = weight(p);
>>>>>>> 1daa09d9
		}
	}
	if (best)
		best->next = NULL;
	free(weights);
	return best;
}

static inline int commit_interesting(struct commit_list *elem)
{
	unsigned flags = elem->item->object.flags;
	if (flags & UNINTERESTING)
		return 0;
	return (!revs.prune_fn || (flags & TREECHANGE));
}

static inline int weight(struct commit_list *elem)
{
	return *((int*)(elem->item->util));
}

static inline void weight_set(struct commit_list *elem, int weight)
{
	*((int*)(elem->item->util)) = weight;
}

static int count_interesting_parents(struct commit_list *elem)
{
	int cnt = 0;
	if (!elem->item->parents)
		return cnt;
	for (elem = elem->item->parents; elem; elem = elem->next) {
		if (commit_interesting(elem))
			cnt++;
	}
	return cnt;
}

static struct commit_list *find_bisection_2(struct commit_list *list,
					    int *reaches, int *all)
{
	int n, nr, counted, distance;
	struct commit_list *p, *best;
	int *weights;

	for (nr = 0, p = list; p; p = p->next) {
		if (commit_interesting(p))
			nr++;
	}
	*all = nr;
	weights = xcalloc(nr, sizeof(int*));
	counted = 0;

	for (n = 0, p = list; p; p = p->next) {
		if (!commit_interesting(p))
			continue;
		if (commit_interesting(p)) {
			/*
			 * positive weight is the number of interesting
			 * commits it can reach, including itself.
			 * weight = 0 means it has one parent and
			 * its distance is unknown.
			 * weight < 0 means it has more than one
			 * parent and its distance is unknown.
			 */
			p->item->util = &weights[n++];
			switch (count_interesting_parents(p)) {
			case 0:
				weight_set(p, 1);
				counted++;
				break;
			case 1:
				weight_set(p, 0);
				break;
			default:
				weight_set(p, -1);
				break;
			}
		}
	}

	/*
	 * If you have only one parent in the resulting set
	 * then you can reach one commit more than that parent
	 * can reach.  So we do not have to run the expensive
	 * count_distance() for single strand of pearls.
	 *
	 * However, if you have more than one parents, you cannot
	 * just add their distance and one for yourself, since
	 * they usually reach the same ancestor and you would
	 * end up counting them twice that way.
	 *
	 * So we will first count distance of merges the usual
	 * way, and then fill the blanks using cheaper algorithm.
	 */
	for (p = list; p; p = p->next) {
		if (!commit_interesting(p))
			continue;
		n = weight(p);
		if (0 <= n)
			continue;
		distance = count_distance(p);
		clear_distance(p);
		weight_set(p, distance);

		/* Does it happen to be at exactly half-way? */
		distance *= 2;
		if (nr == distance || (nr+1) == distance) {
			p->next = NULL;
			*reaches = weight(p);
			free(weights);
			return p;
		}
		counted++;
	}

	while (counted < nr) {
		for (p = list; p; p = p->next) {
			struct commit_list *q;

			if (!commit_interesting(p) || 0 < weight(p))
				continue;
			for (q = p->item->parents; q; q = q->next)
				if (commit_interesting(q) && 0 < weight(q))
					break;
			if (!q)
				continue;
			weight_set(p, weight(q)+1);
			counted++;

			/* Does it happen to be at exactly half-way? */
			distance = weight(p) * 2;
			if (nr == distance || (nr+1) == distance) {
				p->next = NULL;
				*reaches = weight(p);
				free(weights);
				return p;
			}
		}
	}

	/* Then find the best one */
	counted = 0;
	best = list;
	for (p = list; p; p = p->next) {
		if (!commit_interesting(p))
			continue;
		distance = weight(p);
		if (nr - distance < distance)
			distance = nr - distance;
		if (distance > counted) {
			best = p;
			counted = distance;
			*reaches = weight(p);
		}
	}
	if (best)
		best->next = NULL;
	free(weights);
	return best;
}

static void read_revisions_from_stdin(struct rev_info *revs)
{
	char line[1000];

	while (fgets(line, sizeof(line), stdin) != NULL) {
		int len = strlen(line);
		if (line[len - 1] == '\n')
			line[--len] = 0;
		if (!len)
			break;
		if (line[0] == '-')
			die("options not supported in --stdin mode");
		if (handle_revision_arg(line, revs, 0, 1))
			die("bad revision '%s'", line);
	}
}

int cmd_rev_list(int argc, const char **argv, const char *prefix)
{
	struct commit_list *list;
	int i;
	int read_from_stdin = 0;
	int bisect_show_vars = 0;

	git_config(git_default_config);
	init_revisions(&revs, prefix);
	revs.abbrev = 0;
	revs.commit_format = CMIT_FMT_UNSPECIFIED;
	argc = setup_revisions(argc, argv, &revs, NULL);

	for (i = 1 ; i < argc; i++) {
		const char *arg = argv[i];

		if (!strcmp(arg, "--header")) {
			revs.verbose_header = 1;
			continue;
		}
		if (!strcmp(arg, "--timestamp")) {
			show_timestamp = 1;
			continue;
		}
		if (!strcmp(arg, "--bisect")) {
			bisect_list = 1;
			continue;
		}
		if (!strcmp(arg, "--bisect-vars")) {
			bisect_list = 1;
			bisect_show_vars = 1;
			continue;
		}
		if (!strcmp(arg, "--stdin")) {
			if (read_from_stdin++)
				die("--stdin given twice?");
			read_revisions_from_stdin(&revs);
			continue;
		}
		usage(rev_list_usage);

	}
	if (revs.commit_format != CMIT_FMT_UNSPECIFIED) {
		/* The command line has a --pretty  */
		hdr_termination = '\n';
		if (revs.commit_format == CMIT_FMT_ONELINE)
			header_prefix = "";
		else
			header_prefix = "commit ";
	}
	else if (revs.verbose_header)
		/* Only --header was specified */
		revs.commit_format = CMIT_FMT_RAW;

	list = revs.commits;

	if ((!list &&
	     (!(revs.tag_objects||revs.tree_objects||revs.blob_objects) &&
	      !revs.pending.nr)) ||
	    revs.diff)
		usage(rev_list_usage);

	save_commit_buffer = revs.verbose_header || revs.grep_filter;
	track_object_refs = 0;
	if (bisect_list)
		revs.limited = 1;

	prepare_revision_walk(&revs);
	if (revs.tree_objects)
		mark_edges_uninteresting(revs.commits, &revs, show_edge);

	if (bisect_list) {
		int reaches = reaches, all = all;

<<<<<<< HEAD
		if (!revs.prune_fn)
			revs.commits = find_bisection_2(revs.commits,
							&reaches, &all);
		else
			revs.commits = find_bisection(revs.commits,
						      &reaches, &all);
=======
		revs.commits = find_bisection(revs.commits, &reaches, &all);
>>>>>>> 1daa09d9
		if (bisect_show_vars) {
			int cnt;
			if (!revs.commits)
				return 1;
			/*
			 * revs.commits can reach "reaches" commits among
			 * "all" commits.  If it is good, then there are
			 * (all-reaches) commits left to be bisected.
			 * On the other hand, if it is bad, then the set
			 * to bisect is "reaches".
			 * A bisect set of size N has (N-1) commits further
			 * to test, as we already know one bad one.
			 */
			cnt = all-reaches;
			if (cnt < reaches)
				cnt = reaches;
			printf("bisect_rev=%s\n"
			       "bisect_nr=%d\n"
			       "bisect_good=%d\n"
			       "bisect_bad=%d\n"
			       "bisect_all=%d\n",
			       sha1_to_hex(revs.commits->item->object.sha1),
			       cnt - 1,
			       all - reaches - 1,
			       reaches - 1,
			       all);
			return 0;
		}
	}

	traverse_commit_list(&revs, show_commit, show_object);

	return 0;
}<|MERGE_RESOLUTION|>--- conflicted
+++ resolved
@@ -169,14 +169,9 @@
 	}
 }
 
-<<<<<<< HEAD
-static struct commit_list *find_bisection(struct commit_list *list,
-					  int *reaches, int *all)
-=======
 #define DEBUG_BISECT 0
 
 static inline int weight(struct commit_list *elem)
->>>>>>> 1daa09d9
 {
 	return *((int*)(elem->item->util));
 }
@@ -196,14 +191,6 @@
 			continue;
 		count++;
 	}
-<<<<<<< HEAD
-	*all = nr;
-	closest = 0;
-	best = list;
-
-	for (p = list; p; p = p->next) {
-		int distance, reach;
-=======
 	return count;
 }
 
@@ -295,7 +282,6 @@
 	int *weights;
 
 	show_list("bisection 2 entry", 0, 0, list);
->>>>>>> 1daa09d9
 
 	/*
 	 * Count the number of total and tree-changing items on the
@@ -349,9 +335,6 @@
 		}
 	}
 
-<<<<<<< HEAD
-		distance = reach = count_distance(p);
-=======
 	show_list("bisection 2 initialize", counted, nr, list);
 
 	/*
@@ -375,7 +358,6 @@
 		if (n != -2)
 			continue;
 		distance = count_distance(p);
->>>>>>> 1daa09d9
 		clear_distance(list);
 		weight_set(p, distance);
 
@@ -447,165 +429,6 @@
 			distance = nr - distance;
 		if (distance > counted) {
 			best = p;
-<<<<<<< HEAD
-			*reaches = reach;
-			closest = distance;
-=======
-			counted = distance;
-			*reaches = weight(p);
->>>>>>> 1daa09d9
-		}
-	}
-	if (best)
-		best->next = NULL;
-	free(weights);
-	return best;
-}
-
-static inline int commit_interesting(struct commit_list *elem)
-{
-	unsigned flags = elem->item->object.flags;
-	if (flags & UNINTERESTING)
-		return 0;
-	return (!revs.prune_fn || (flags & TREECHANGE));
-}
-
-static inline int weight(struct commit_list *elem)
-{
-	return *((int*)(elem->item->util));
-}
-
-static inline void weight_set(struct commit_list *elem, int weight)
-{
-	*((int*)(elem->item->util)) = weight;
-}
-
-static int count_interesting_parents(struct commit_list *elem)
-{
-	int cnt = 0;
-	if (!elem->item->parents)
-		return cnt;
-	for (elem = elem->item->parents; elem; elem = elem->next) {
-		if (commit_interesting(elem))
-			cnt++;
-	}
-	return cnt;
-}
-
-static struct commit_list *find_bisection_2(struct commit_list *list,
-					    int *reaches, int *all)
-{
-	int n, nr, counted, distance;
-	struct commit_list *p, *best;
-	int *weights;
-
-	for (nr = 0, p = list; p; p = p->next) {
-		if (commit_interesting(p))
-			nr++;
-	}
-	*all = nr;
-	weights = xcalloc(nr, sizeof(int*));
-	counted = 0;
-
-	for (n = 0, p = list; p; p = p->next) {
-		if (!commit_interesting(p))
-			continue;
-		if (commit_interesting(p)) {
-			/*
-			 * positive weight is the number of interesting
-			 * commits it can reach, including itself.
-			 * weight = 0 means it has one parent and
-			 * its distance is unknown.
-			 * weight < 0 means it has more than one
-			 * parent and its distance is unknown.
-			 */
-			p->item->util = &weights[n++];
-			switch (count_interesting_parents(p)) {
-			case 0:
-				weight_set(p, 1);
-				counted++;
-				break;
-			case 1:
-				weight_set(p, 0);
-				break;
-			default:
-				weight_set(p, -1);
-				break;
-			}
-		}
-	}
-
-	/*
-	 * If you have only one parent in the resulting set
-	 * then you can reach one commit more than that parent
-	 * can reach.  So we do not have to run the expensive
-	 * count_distance() for single strand of pearls.
-	 *
-	 * However, if you have more than one parents, you cannot
-	 * just add their distance and one for yourself, since
-	 * they usually reach the same ancestor and you would
-	 * end up counting them twice that way.
-	 *
-	 * So we will first count distance of merges the usual
-	 * way, and then fill the blanks using cheaper algorithm.
-	 */
-	for (p = list; p; p = p->next) {
-		if (!commit_interesting(p))
-			continue;
-		n = weight(p);
-		if (0 <= n)
-			continue;
-		distance = count_distance(p);
-		clear_distance(p);
-		weight_set(p, distance);
-
-		/* Does it happen to be at exactly half-way? */
-		distance *= 2;
-		if (nr == distance || (nr+1) == distance) {
-			p->next = NULL;
-			*reaches = weight(p);
-			free(weights);
-			return p;
-		}
-		counted++;
-	}
-
-	while (counted < nr) {
-		for (p = list; p; p = p->next) {
-			struct commit_list *q;
-
-			if (!commit_interesting(p) || 0 < weight(p))
-				continue;
-			for (q = p->item->parents; q; q = q->next)
-				if (commit_interesting(q) && 0 < weight(q))
-					break;
-			if (!q)
-				continue;
-			weight_set(p, weight(q)+1);
-			counted++;
-
-			/* Does it happen to be at exactly half-way? */
-			distance = weight(p) * 2;
-			if (nr == distance || (nr+1) == distance) {
-				p->next = NULL;
-				*reaches = weight(p);
-				free(weights);
-				return p;
-			}
-		}
-	}
-
-	/* Then find the best one */
-	counted = 0;
-	best = list;
-	for (p = list; p; p = p->next) {
-		if (!commit_interesting(p))
-			continue;
-		distance = weight(p);
-		if (nr - distance < distance)
-			distance = nr - distance;
-		if (distance > counted) {
-			best = p;
 			counted = distance;
 			*reaches = weight(p);
 		}
@@ -707,16 +530,7 @@
 	if (bisect_list) {
 		int reaches = reaches, all = all;
 
-<<<<<<< HEAD
-		if (!revs.prune_fn)
-			revs.commits = find_bisection_2(revs.commits,
-							&reaches, &all);
-		else
-			revs.commits = find_bisection(revs.commits,
-						      &reaches, &all);
-=======
 		revs.commits = find_bisection(revs.commits, &reaches, &all);
->>>>>>> 1daa09d9
 		if (bisect_show_vars) {
 			int cnt;
 			if (!revs.commits)
