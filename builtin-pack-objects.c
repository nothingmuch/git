#include "builtin.h"
#include "cache.h"
#include "attr.h"
#include "object.h"
#include "blob.h"
#include "commit.h"
#include "tag.h"
#include "tree.h"
#include "delta.h"
#include "pack.h"
#include "csum-file.h"
#include "tree-walk.h"
#include "diff.h"
#include "revision.h"
#include "list-objects.h"
#include "progress.h"

static const char pack_usage[] = "\
git-pack-objects [{ -q | --progress | --all-progress }] [--max-pack-size=N] \n\
	[--local] [--incremental] [--window=N] [--depth=N] \n\
	[--no-reuse-delta] [--no-reuse-object] [--delta-base-offset] \n\
	[--non-empty] [--revs [--unpacked | --all]*] [--reflog] \n\
	[--stdout | base-name] [<ref-list | <object-list]";

struct object_entry {
	struct pack_idx_entry idx;
	unsigned long size;	/* uncompressed size */

	unsigned int hash;	/* name hint hash */
	unsigned int depth;	/* delta depth */
	struct packed_git *in_pack; 	/* already in pack */
	off_t in_pack_offset;
	struct object_entry *delta;	/* delta base object */
	struct object_entry *delta_child; /* deltified objects who bases me */
	struct object_entry *delta_sibling; /* other deltified objects who
					     * uses the same base as me
					     */
	void *delta_data;	/* cached delta (uncompressed) */
	unsigned long delta_size;	/* delta data size (uncompressed) */
	enum object_type type;
	enum object_type in_pack_type;	/* could be delta */
	unsigned char in_pack_header_size;
	unsigned char preferred_base; /* we do not pack this, but is available
				       * to be used as the base object to delta
				       * objects against.
				       */
	unsigned char no_try_delta;
};

/*
 * Objects we are going to pack are collected in objects array (dynamically
 * expanded).  nr_objects & nr_alloc controls this array.  They are stored
 * in the order we see -- typically rev-list --objects order that gives us
 * nice "minimum seek" order.
 */
static struct object_entry *objects;
static struct object_entry **written_list;
static uint32_t nr_objects, nr_alloc, nr_result, nr_written;

static int non_empty;
static int no_reuse_delta, no_reuse_object;
static int local;
static int incremental;
static int allow_ofs_delta;
static const char *pack_tmp_name, *idx_tmp_name;
static char tmpname[PATH_MAX];
static const char *base_name;
static int progress = 1;
static int window = 10;
static uint32_t pack_size_limit;
static int depth = 50;
static int pack_to_stdout;
static int num_preferred_base;
static struct progress progress_state;
static int pack_compression_level = Z_DEFAULT_COMPRESSION;
static int pack_compression_seen;

static unsigned long delta_cache_size = 0;
static unsigned long max_delta_cache_size = 0;
static unsigned long cache_max_small_delta_size = 1000;

/*
 * The object names in objects array are hashed with this hashtable,
 * to help looking up the entry by object name.
 * This hashtable is built after all the objects are seen.
 */
static int *object_ix;
static int object_ix_hashsz;

/*
 * Pack index for existing packs give us easy access to the offsets into
 * corresponding pack file where each object's data starts, but the entries
 * do not store the size of the compressed representation (uncompressed
 * size is easily available by examining the pack entry header).  It is
 * also rather expensive to find the sha1 for an object given its offset.
 *
 * We build a hashtable of existing packs (pack_revindex), and keep reverse
 * index here -- pack index file is sorted by object name mapping to offset;
 * this pack_revindex[].revindex array is a list of offset/index_nr pairs
 * ordered by offset, so if you know the offset of an object, next offset
 * is where its packed representation ends and the index_nr can be used to
 * get the object sha1 from the main index.
 */
struct revindex_entry {
	off_t offset;
	unsigned int nr;
};
struct pack_revindex {
	struct packed_git *p;
	struct revindex_entry *revindex;
};
static struct  pack_revindex *pack_revindex;
static int pack_revindex_hashsz;

/*
 * stats
 */
static uint32_t written, written_delta;
static uint32_t reused, reused_delta;

static int pack_revindex_ix(struct packed_git *p)
{
	unsigned long ui = (unsigned long)p;
	int i;

	ui = ui ^ (ui >> 16); /* defeat structure alignment */
	i = (int)(ui % pack_revindex_hashsz);
	while (pack_revindex[i].p) {
		if (pack_revindex[i].p == p)
			return i;
		if (++i == pack_revindex_hashsz)
			i = 0;
	}
	return -1 - i;
}

static void prepare_pack_ix(void)
{
	int num;
	struct packed_git *p;
	for (num = 0, p = packed_git; p; p = p->next)
		num++;
	if (!num)
		return;
	pack_revindex_hashsz = num * 11;
	pack_revindex = xcalloc(sizeof(*pack_revindex), pack_revindex_hashsz);
	for (p = packed_git; p; p = p->next) {
		num = pack_revindex_ix(p);
		num = - 1 - num;
		pack_revindex[num].p = p;
	}
	/* revindex elements are lazily initialized */
}

static int cmp_offset(const void *a_, const void *b_)
{
	const struct revindex_entry *a = a_;
	const struct revindex_entry *b = b_;
	return (a->offset < b->offset) ? -1 : (a->offset > b->offset) ? 1 : 0;
}

/*
 * Ordered list of offsets of objects in the pack.
 */
static void prepare_pack_revindex(struct pack_revindex *rix)
{
	struct packed_git *p = rix->p;
	int num_ent = p->num_objects;
	int i;
	const char *index = p->index_data;

	rix->revindex = xmalloc(sizeof(*rix->revindex) * (num_ent + 1));
	index += 4 * 256;

	if (p->index_version > 1) {
		const uint32_t *off_32 =
			(uint32_t *)(index + 8 + p->num_objects * (20 + 4));
		const uint32_t *off_64 = off_32 + p->num_objects;
		for (i = 0; i < num_ent; i++) {
			uint32_t off = ntohl(*off_32++);
			if (!(off & 0x80000000)) {
				rix->revindex[i].offset = off;
			} else {
				rix->revindex[i].offset =
					((uint64_t)ntohl(*off_64++)) << 32;
				rix->revindex[i].offset |=
					ntohl(*off_64++);
			}
			rix->revindex[i].nr = i;
		}
	} else {
		for (i = 0; i < num_ent; i++) {
			uint32_t hl = *((uint32_t *)(index + 24 * i));
			rix->revindex[i].offset = ntohl(hl);
			rix->revindex[i].nr = i;
		}
	}

	/* This knows the pack format -- the 20-byte trailer
	 * follows immediately after the last object data.
	 */
	rix->revindex[num_ent].offset = p->pack_size - 20;
	rix->revindex[num_ent].nr = -1;
	qsort(rix->revindex, num_ent, sizeof(*rix->revindex), cmp_offset);
}

static struct revindex_entry * find_packed_object(struct packed_git *p,
						  off_t ofs)
{
	int num;
	int lo, hi;
	struct pack_revindex *rix;
	struct revindex_entry *revindex;
	num = pack_revindex_ix(p);
	if (num < 0)
		die("internal error: pack revindex uninitialized");
	rix = &pack_revindex[num];
	if (!rix->revindex)
		prepare_pack_revindex(rix);
	revindex = rix->revindex;
	lo = 0;
	hi = p->num_objects + 1;
	do {
		int mi = (lo + hi) / 2;
		if (revindex[mi].offset == ofs) {
			return revindex + mi;
		}
		else if (ofs < revindex[mi].offset)
			hi = mi;
		else
			lo = mi + 1;
	} while (lo < hi);
	die("internal error: pack revindex corrupt");
}

static const unsigned char *find_packed_object_name(struct packed_git *p,
						    off_t ofs)
{
	struct revindex_entry *entry = find_packed_object(p, ofs);
	return nth_packed_object_sha1(p, entry->nr);
}

static void *delta_against(void *buf, unsigned long size, struct object_entry *entry)
{
	unsigned long othersize, delta_size;
	enum object_type type;
	void *otherbuf = read_sha1_file(entry->delta->idx.sha1, &type, &othersize);
	void *delta_buf;

	if (!otherbuf)
		die("unable to read %s", sha1_to_hex(entry->delta->idx.sha1));
        delta_buf = diff_delta(otherbuf, othersize,
			       buf, size, &delta_size, 0);
        if (!delta_buf || delta_size != entry->delta_size)
        	die("delta size changed");
        free(buf);
        free(otherbuf);
	return delta_buf;
}

/*
 * The per-object header is a pretty dense thing, which is
 *  - first byte: low four bits are "size", then three bits of "type",
 *    and the high bit is "size continues".
 *  - each byte afterwards: low seven bits are size continuation,
 *    with the high bit being "size continues"
 */
static int encode_header(enum object_type type, unsigned long size, unsigned char *hdr)
{
	int n = 1;
	unsigned char c;

	if (type < OBJ_COMMIT || type > OBJ_REF_DELTA)
		die("bad type %d", type);

	c = (type << 4) | (size & 15);
	size >>= 4;
	while (size) {
		*hdr++ = c | 0x80;
		c = size & 0x7f;
		size >>= 7;
		n++;
	}
	*hdr = c;
	return n;
}

/*
 * we are going to reuse the existing object data as is.  make
 * sure it is not corrupt.
 */
static int check_pack_inflate(struct packed_git *p,
		struct pack_window **w_curs,
		off_t offset,
		off_t len,
		unsigned long expect)
{
	z_stream stream;
	unsigned char fakebuf[4096], *in;
	int st;

	memset(&stream, 0, sizeof(stream));
	inflateInit(&stream);
	do {
		in = use_pack(p, w_curs, offset, &stream.avail_in);
		stream.next_in = in;
		stream.next_out = fakebuf;
		stream.avail_out = sizeof(fakebuf);
		st = inflate(&stream, Z_FINISH);
		offset += stream.next_in - in;
	} while (st == Z_OK || st == Z_BUF_ERROR);
	inflateEnd(&stream);
	return (st == Z_STREAM_END &&
		stream.total_out == expect &&
		stream.total_in == len) ? 0 : -1;
}

static int check_pack_crc(struct packed_git *p, struct pack_window **w_curs,
			  off_t offset, off_t len, unsigned int nr)
{
	const uint32_t *index_crc;
	uint32_t data_crc = crc32(0, Z_NULL, 0);

	do {
		unsigned int avail;
		void *data = use_pack(p, w_curs, offset, &avail);
		if (avail > len)
			avail = len;
		data_crc = crc32(data_crc, data, avail);
		offset += avail;
		len -= avail;
	} while (len);

	index_crc = p->index_data;
	index_crc += 2 + 256 + p->num_objects * (20/4) + nr;

	return data_crc != ntohl(*index_crc);
}

static void copy_pack_data(struct sha1file *f,
		struct packed_git *p,
		struct pack_window **w_curs,
		off_t offset,
		off_t len)
{
	unsigned char *in;
	unsigned int avail;

	while (len) {
		in = use_pack(p, w_curs, offset, &avail);
		if (avail > len)
			avail = (unsigned int)len;
		sha1write(f, in, avail);
		offset += avail;
		len -= avail;
	}
}

static unsigned long write_object(struct sha1file *f,
				  struct object_entry *entry,
				  off_t write_offset)
{
	unsigned long size;
	enum object_type type;
	void *buf;
	unsigned char header[10];
	unsigned char dheader[10];
	unsigned hdrlen;
	off_t datalen;
	enum object_type obj_type;
	int to_reuse = 0;
	/* write limit if limited packsize and not first object */
	unsigned long limit = pack_size_limit && nr_written ?
				pack_size_limit - write_offset : 0;
				/* no if no delta */
	int usable_delta =	!entry->delta ? 0 :
				/* yes if unlimited packfile */
				!pack_size_limit ? 1 :
				/* no if base written to previous pack */
				entry->delta->idx.offset == (off_t)-1 ? 0 :
				/* otherwise double-check written to this
				 * pack,  like we do below
				 */
				entry->delta->idx.offset ? 1 : 0;

	if (!pack_to_stdout)
		crc32_begin(f);

	obj_type = entry->type;
	if (no_reuse_object)
		to_reuse = 0;	/* explicit */
	else if (!entry->in_pack)
		to_reuse = 0;	/* can't reuse what we don't have */
	else if (obj_type == OBJ_REF_DELTA || obj_type == OBJ_OFS_DELTA)
				/* check_object() decided it for us ... */
		to_reuse = usable_delta;
				/* ... but pack split may override that */
	else if (obj_type != entry->in_pack_type)
		to_reuse = 0;	/* pack has delta which is unusable */
	else if (entry->delta)
		to_reuse = 0;	/* we want to pack afresh */
	else
		to_reuse = 1;	/* we have it in-pack undeltified,
				 * and we do not need to deltify it.
				 */

	if (!to_reuse) {
		z_stream stream;
		unsigned long maxsize;
		void *out;
		if (!usable_delta) {
<<<<<<< HEAD
			buf = read_sha1_file(entry->sha1, &obj_type, &size);
			if (!buf)
				die("unable to read %s", sha1_to_hex(entry->sha1));
=======
			buf = read_sha1_file(entry->idx.sha1, &obj_type, &size);
			if (!buf)
				die("unable to read %s", sha1_to_hex(entry->idx.sha1));
>>>>>>> aa7e44bf
		} else if (entry->delta_data) {
			size = entry->delta_size;
			buf = entry->delta_data;
			entry->delta_data = NULL;
<<<<<<< HEAD
			obj_type = (allow_ofs_delta && entry->delta->offset) ?
				OBJ_OFS_DELTA : OBJ_REF_DELTA;
		} else {
			buf = read_sha1_file(entry->sha1, &type, &size);
			if (!buf)
				die("unable to read %s", sha1_to_hex(entry->sha1));
			buf = delta_against(buf, size, entry);
			size = entry->delta_size;
			obj_type = (allow_ofs_delta && entry->delta->offset) ?
=======
			obj_type = (allow_ofs_delta && entry->delta->idx.offset) ?
				OBJ_OFS_DELTA : OBJ_REF_DELTA;
		} else {
			buf = read_sha1_file(entry->idx.sha1, &type, &size);
			if (!buf)
				die("unable to read %s", sha1_to_hex(entry->idx.sha1));
			buf = delta_against(buf, size, entry);
			size = entry->delta_size;
			obj_type = (allow_ofs_delta && entry->delta->idx.offset) ?
>>>>>>> aa7e44bf
				OBJ_OFS_DELTA : OBJ_REF_DELTA;
		}
		/* compress the data to store and put compressed length in datalen */
		memset(&stream, 0, sizeof(stream));
		deflateInit(&stream, pack_compression_level);
		maxsize = deflateBound(&stream, size);
		out = xmalloc(maxsize);
		/* Compress it */
		stream.next_in = buf;
		stream.avail_in = size;
		stream.next_out = out;
		stream.avail_out = maxsize;
		while (deflate(&stream, Z_FINISH) == Z_OK)
			/* nothing */;
		deflateEnd(&stream);
		datalen = stream.total_out;
		deflateEnd(&stream);
		/*
		 * The object header is a byte of 'type' followed by zero or
		 * more bytes of length.
		 */
		hdrlen = encode_header(obj_type, size, header);

		if (obj_type == OBJ_OFS_DELTA) {
			/*
			 * Deltas with relative base contain an additional
			 * encoding of the relative offset for the delta
			 * base from this object's position in the pack.
			 */
			off_t ofs = entry->idx.offset - entry->delta->idx.offset;
			unsigned pos = sizeof(dheader) - 1;
			dheader[pos] = ofs & 127;
			while (ofs >>= 7)
				dheader[--pos] = 128 | (--ofs & 127);
			if (limit && hdrlen + sizeof(dheader) - pos + datalen + 20 >= limit) {
				free(out);
				free(buf);
				return 0;
			}
			sha1write(f, header, hdrlen);
			sha1write(f, dheader + pos, sizeof(dheader) - pos);
			hdrlen += sizeof(dheader) - pos;
		} else if (obj_type == OBJ_REF_DELTA) {
			/*
			 * Deltas with a base reference contain
			 * an additional 20 bytes for the base sha1.
			 */
			if (limit && hdrlen + 20 + datalen + 20 >= limit) {
				free(out);
				free(buf);
				return 0;
			}
			sha1write(f, header, hdrlen);
			sha1write(f, entry->delta->idx.sha1, 20);
			hdrlen += 20;
		} else {
			if (limit && hdrlen + datalen + 20 >= limit) {
				free(out);
				free(buf);
				return 0;
			}
			sha1write(f, header, hdrlen);
		}
		sha1write(f, out, datalen);
		free(out);
		free(buf);
	}
	else {
		struct packed_git *p = entry->in_pack;
		struct pack_window *w_curs = NULL;
		struct revindex_entry *revidx;
		off_t offset;

		if (entry->delta) {
			obj_type = (allow_ofs_delta && entry->delta->idx.offset) ?
				OBJ_OFS_DELTA : OBJ_REF_DELTA;
			reused_delta++;
		}
		hdrlen = encode_header(obj_type, entry->size, header);
		offset = entry->in_pack_offset;
		revidx = find_packed_object(p, offset);
		datalen = revidx[1].offset - offset;
		if (!pack_to_stdout && p->index_version > 1 &&
		    check_pack_crc(p, &w_curs, offset, datalen, revidx->nr))
			die("bad packed object CRC for %s", sha1_to_hex(entry->idx.sha1));
		offset += entry->in_pack_header_size;
		datalen -= entry->in_pack_header_size;
		if (obj_type == OBJ_OFS_DELTA) {
			off_t ofs = entry->idx.offset - entry->delta->idx.offset;
			unsigned pos = sizeof(dheader) - 1;
			dheader[pos] = ofs & 127;
			while (ofs >>= 7)
				dheader[--pos] = 128 | (--ofs & 127);
			if (limit && hdrlen + sizeof(dheader) - pos + datalen + 20 >= limit)
				return 0;
			sha1write(f, header, hdrlen);
			sha1write(f, dheader + pos, sizeof(dheader) - pos);
			hdrlen += sizeof(dheader) - pos;
		} else if (obj_type == OBJ_REF_DELTA) {
			if (limit && hdrlen + 20 + datalen + 20 >= limit)
				return 0;
			sha1write(f, header, hdrlen);
			sha1write(f, entry->delta->idx.sha1, 20);
			hdrlen += 20;
		} else {
			if (limit && hdrlen + datalen + 20 >= limit)
				return 0;
			sha1write(f, header, hdrlen);
		}

		if (!pack_to_stdout && p->index_version == 1 &&
		    check_pack_inflate(p, &w_curs, offset, datalen, entry->size))
			die("corrupt packed object for %s", sha1_to_hex(entry->idx.sha1));
		copy_pack_data(f, p, &w_curs, offset, datalen);
		unuse_pack(&w_curs);
		reused++;
	}
	if (usable_delta)
		written_delta++;
	written++;
	if (!pack_to_stdout)
		entry->idx.crc32 = crc32_end(f);
	return hdrlen + datalen;
}

static off_t write_one(struct sha1file *f,
			       struct object_entry *e,
			       off_t offset)
{
	unsigned long size;

	/* offset is non zero if object is written already. */
	if (e->idx.offset || e->preferred_base)
		return offset;

	/* if we are deltified, write out base object first. */
	if (e->delta) {
		offset = write_one(f, e->delta, offset);
		if (!offset)
			return 0;
	}

	e->idx.offset = offset;
	size = write_object(f, e, offset);
	if (!size) {
		e->idx.offset = 0;
		return 0;
	}
	written_list[nr_written++] = e;

	/* make sure off_t is sufficiently large not to wrap */
	if (offset > offset + size)
		die("pack too large for current definition of off_t");
	return offset + size;
}

static int open_object_dir_tmp(const char *path)
{
    snprintf(tmpname, sizeof(tmpname), "%s/%s", get_object_directory(), path);
    return mkstemp(tmpname);
}

/* forward declaration for write_pack_file */
static int adjust_perm(const char *path, mode_t mode);

static void write_pack_file(void)
{
	uint32_t i = 0, j;
	struct sha1file *f;
	off_t offset, offset_one, last_obj_offset = 0;
	struct pack_header hdr;
	int do_progress = progress >> pack_to_stdout;
	uint32_t nr_remaining = nr_result;

	if (do_progress)
		start_progress(&progress_state, "Writing %u objects...", "", nr_result);
	written_list = xmalloc(nr_objects * sizeof(struct object_entry *));

	do {
		unsigned char sha1[20];

		if (pack_to_stdout) {
			f = sha1fd(1, "<stdout>");
		} else {
			int fd = open_object_dir_tmp("tmp_pack_XXXXXX");
			if (fd < 0)
				die("unable to create %s: %s\n", tmpname, strerror(errno));
			pack_tmp_name = xstrdup(tmpname);
			f = sha1fd(fd, pack_tmp_name);
		}

		hdr.hdr_signature = htonl(PACK_SIGNATURE);
		hdr.hdr_version = htonl(PACK_VERSION);
		hdr.hdr_entries = htonl(nr_remaining);
		sha1write(f, &hdr, sizeof(hdr));
		offset = sizeof(hdr);
		nr_written = 0;
		for (; i < nr_objects; i++) {
			last_obj_offset = offset;
			offset_one = write_one(f, objects + i, offset);
			if (!offset_one)
				break;
			offset = offset_one;
			if (do_progress)
				display_progress(&progress_state, written);
		}

		/*
		 * Did we write the wrong # entries in the header?
		 * If so, rewrite it like in fast-import
		 */
		if (pack_to_stdout || nr_written == nr_remaining) {
			sha1close(f, sha1, 1);
		} else {
			sha1close(f, sha1, 0);
			fixup_pack_header_footer(f->fd, sha1, pack_tmp_name, nr_written);
			close(f->fd);
		}

		if (!pack_to_stdout) {
			mode_t mode = umask(0);

			umask(mode);
			mode = 0444 & ~mode;

			idx_tmp_name = write_idx_file(NULL,
				(struct pack_idx_entry **) written_list, nr_written, sha1);
			snprintf(tmpname, sizeof(tmpname), "%s-%s.pack",
				 base_name, sha1_to_hex(sha1));
			if (adjust_perm(pack_tmp_name, mode))
				die("unable to make temporary pack file readable: %s",
				    strerror(errno));
			if (rename(pack_tmp_name, tmpname))
				die("unable to rename temporary pack file: %s",
				    strerror(errno));
			snprintf(tmpname, sizeof(tmpname), "%s-%s.idx",
				 base_name, sha1_to_hex(sha1));
			if (adjust_perm(idx_tmp_name, mode))
				die("unable to make temporary index file readable: %s",
				    strerror(errno));
			if (rename(idx_tmp_name, tmpname))
				die("unable to rename temporary index file: %s",
				    strerror(errno));
			puts(sha1_to_hex(sha1));
		}

		/* mark written objects as written to previous pack */
		for (j = 0; j < nr_written; j++) {
			written_list[j]->idx.offset = (off_t)-1;
		}
		nr_remaining -= nr_written;
	} while (nr_remaining && i < nr_objects);

	free(written_list);
	if (do_progress)
		stop_progress(&progress_state);
	if (written != nr_result)
		die("wrote %u objects while expecting %u", written, nr_result);
	/*
	 * We have scanned through [0 ... i).  Since we have written
	 * the correct number of objects,  the remaining [i ... nr_objects)
	 * items must be either already written (due to out-of-order delta base)
	 * or a preferred base.  Count those which are neither and complain if any.
	 */
	for (j = 0; i < nr_objects; i++) {
		struct object_entry *e = objects + i;
		j += !e->idx.offset && !e->preferred_base;
	}
	if (j)
		die("wrote %u objects as expected but %u unwritten", written, j);
}

static int locate_object_entry_hash(const unsigned char *sha1)
{
	int i;
	unsigned int ui;
	memcpy(&ui, sha1, sizeof(unsigned int));
	i = ui % object_ix_hashsz;
	while (0 < object_ix[i]) {
		if (!hashcmp(sha1, objects[object_ix[i] - 1].idx.sha1))
			return i;
		if (++i == object_ix_hashsz)
			i = 0;
	}
	return -1 - i;
}

static struct object_entry *locate_object_entry(const unsigned char *sha1)
{
	int i;

	if (!object_ix_hashsz)
		return NULL;

	i = locate_object_entry_hash(sha1);
	if (0 <= i)
		return &objects[object_ix[i]-1];
	return NULL;
}

static void rehash_objects(void)
{
	uint32_t i;
	struct object_entry *oe;

	object_ix_hashsz = nr_objects * 3;
	if (object_ix_hashsz < 1024)
		object_ix_hashsz = 1024;
	object_ix = xrealloc(object_ix, sizeof(int) * object_ix_hashsz);
	memset(object_ix, 0, sizeof(int) * object_ix_hashsz);
	for (i = 0, oe = objects; i < nr_objects; i++, oe++) {
		int ix = locate_object_entry_hash(oe->idx.sha1);
		if (0 <= ix)
			continue;
		ix = -1 - ix;
		object_ix[ix] = i + 1;
	}
}

static unsigned name_hash(const char *name)
{
	unsigned char c;
	unsigned hash = 0;

	if (!name)
		return 0;

	/*
	 * This effectively just creates a sortable number from the
	 * last sixteen non-whitespace characters. Last characters
	 * count "most", so things that end in ".c" sort together.
	 */
	while ((c = *name++) != 0) {
		if (isspace(c))
			continue;
		hash = (hash >> 2) + (c << 24);
	}
	return hash;
}

static void setup_delta_attr_check(struct git_attr_check *check)
{
	static struct git_attr *attr_delta;

	if (!attr_delta)
		attr_delta = git_attr("delta", 5);

	check[0].attr = attr_delta;
}

static int no_try_delta(const char *path)
{
	struct git_attr_check check[1];

	setup_delta_attr_check(check);
	if (git_checkattr(path, ARRAY_SIZE(check), check))
		return 0;
	if (ATTR_FALSE(check->value))
		return 1;
	return 0;
}

static int add_object_entry(const unsigned char *sha1, enum object_type type,
			    const char *name, int exclude)
{
	struct object_entry *entry;
	struct packed_git *p, *found_pack = NULL;
	off_t found_offset = 0;
	int ix;
	unsigned hash = name_hash(name);

	ix = nr_objects ? locate_object_entry_hash(sha1) : -1;
	if (ix >= 0) {
		if (exclude) {
			entry = objects + object_ix[ix] - 1;
			if (!entry->preferred_base)
				nr_result--;
			entry->preferred_base = 1;
		}
		return 0;
	}

	for (p = packed_git; p; p = p->next) {
		off_t offset = find_pack_entry_one(sha1, p);
		if (offset) {
			if (!found_pack) {
				found_offset = offset;
				found_pack = p;
			}
			if (exclude)
				break;
			if (incremental)
				return 0;
			if (local && !p->pack_local)
				return 0;
		}
	}

	if (nr_objects >= nr_alloc) {
		nr_alloc = (nr_alloc  + 1024) * 3 / 2;
		objects = xrealloc(objects, nr_alloc * sizeof(*entry));
	}

	entry = objects + nr_objects++;
	memset(entry, 0, sizeof(*entry));
	hashcpy(entry->idx.sha1, sha1);
	entry->hash = hash;
	if (type)
		entry->type = type;
	if (exclude)
		entry->preferred_base = 1;
	else
		nr_result++;
	if (found_pack) {
		entry->in_pack = found_pack;
		entry->in_pack_offset = found_offset;
	}

	if (object_ix_hashsz * 3 <= nr_objects * 4)
		rehash_objects();
	else
		object_ix[-1 - ix] = nr_objects;

	if (progress)
		display_progress(&progress_state, nr_objects);

	if (name && no_try_delta(name))
		entry->no_try_delta = 1;

	return 1;
}

struct pbase_tree_cache {
	unsigned char sha1[20];
	int ref;
	int temporary;
	void *tree_data;
	unsigned long tree_size;
};

static struct pbase_tree_cache *(pbase_tree_cache[256]);
static int pbase_tree_cache_ix(const unsigned char *sha1)
{
	return sha1[0] % ARRAY_SIZE(pbase_tree_cache);
}
static int pbase_tree_cache_ix_incr(int ix)
{
	return (ix+1) % ARRAY_SIZE(pbase_tree_cache);
}

static struct pbase_tree {
	struct pbase_tree *next;
	/* This is a phony "cache" entry; we are not
	 * going to evict it nor find it through _get()
	 * mechanism -- this is for the toplevel node that
	 * would almost always change with any commit.
	 */
	struct pbase_tree_cache pcache;
} *pbase_tree;

static struct pbase_tree_cache *pbase_tree_get(const unsigned char *sha1)
{
	struct pbase_tree_cache *ent, *nent;
	void *data;
	unsigned long size;
	enum object_type type;
	int neigh;
	int my_ix = pbase_tree_cache_ix(sha1);
	int available_ix = -1;

	/* pbase-tree-cache acts as a limited hashtable.
	 * your object will be found at your index or within a few
	 * slots after that slot if it is cached.
	 */
	for (neigh = 0; neigh < 8; neigh++) {
		ent = pbase_tree_cache[my_ix];
		if (ent && !hashcmp(ent->sha1, sha1)) {
			ent->ref++;
			return ent;
		}
		else if (((available_ix < 0) && (!ent || !ent->ref)) ||
			 ((0 <= available_ix) &&
			  (!ent && pbase_tree_cache[available_ix])))
			available_ix = my_ix;
		if (!ent)
			break;
		my_ix = pbase_tree_cache_ix_incr(my_ix);
	}

	/* Did not find one.  Either we got a bogus request or
	 * we need to read and perhaps cache.
	 */
	data = read_sha1_file(sha1, &type, &size);
	if (!data)
		return NULL;
	if (type != OBJ_TREE) {
		free(data);
		return NULL;
	}

	/* We need to either cache or return a throwaway copy */

	if (available_ix < 0)
		ent = NULL;
	else {
		ent = pbase_tree_cache[available_ix];
		my_ix = available_ix;
	}

	if (!ent) {
		nent = xmalloc(sizeof(*nent));
		nent->temporary = (available_ix < 0);
	}
	else {
		/* evict and reuse */
		free(ent->tree_data);
		nent = ent;
	}
	hashcpy(nent->sha1, sha1);
	nent->tree_data = data;
	nent->tree_size = size;
	nent->ref = 1;
	if (!nent->temporary)
		pbase_tree_cache[my_ix] = nent;
	return nent;
}

static void pbase_tree_put(struct pbase_tree_cache *cache)
{
	if (!cache->temporary) {
		cache->ref--;
		return;
	}
	free(cache->tree_data);
	free(cache);
}

static int name_cmp_len(const char *name)
{
	int i;
	for (i = 0; name[i] && name[i] != '\n' && name[i] != '/'; i++)
		;
	return i;
}

static void add_pbase_object(struct tree_desc *tree,
			     const char *name,
			     int cmplen,
			     const char *fullname)
{
	struct name_entry entry;
	int cmp;

	while (tree_entry(tree,&entry)) {
		cmp = tree_entry_len(entry.path, entry.sha1) != cmplen ? 1 :
		      memcmp(name, entry.path, cmplen);
		if (cmp > 0)
			continue;
		if (cmp < 0)
			return;
		if (name[cmplen] != '/') {
			add_object_entry(entry.sha1,
					 S_ISDIR(entry.mode) ? OBJ_TREE : OBJ_BLOB,
					 fullname, 1);
			return;
		}
		if (S_ISDIR(entry.mode)) {
			struct tree_desc sub;
			struct pbase_tree_cache *tree;
			const char *down = name+cmplen+1;
			int downlen = name_cmp_len(down);

			tree = pbase_tree_get(entry.sha1);
			if (!tree)
				return;
			init_tree_desc(&sub, tree->tree_data, tree->tree_size);

			add_pbase_object(&sub, down, downlen, fullname);
			pbase_tree_put(tree);
		}
	}
}

static unsigned *done_pbase_paths;
static int done_pbase_paths_num;
static int done_pbase_paths_alloc;
static int done_pbase_path_pos(unsigned hash)
{
	int lo = 0;
	int hi = done_pbase_paths_num;
	while (lo < hi) {
		int mi = (hi + lo) / 2;
		if (done_pbase_paths[mi] == hash)
			return mi;
		if (done_pbase_paths[mi] < hash)
			hi = mi;
		else
			lo = mi + 1;
	}
	return -lo-1;
}

static int check_pbase_path(unsigned hash)
{
	int pos = (!done_pbase_paths) ? -1 : done_pbase_path_pos(hash);
	if (0 <= pos)
		return 1;
	pos = -pos - 1;
	if (done_pbase_paths_alloc <= done_pbase_paths_num) {
		done_pbase_paths_alloc = alloc_nr(done_pbase_paths_alloc);
		done_pbase_paths = xrealloc(done_pbase_paths,
					    done_pbase_paths_alloc *
					    sizeof(unsigned));
	}
	done_pbase_paths_num++;
	if (pos < done_pbase_paths_num)
		memmove(done_pbase_paths + pos + 1,
			done_pbase_paths + pos,
			(done_pbase_paths_num - pos - 1) * sizeof(unsigned));
	done_pbase_paths[pos] = hash;
	return 0;
}

static void add_preferred_base_object(const char *name)
{
	struct pbase_tree *it;
	int cmplen;
	unsigned hash = name_hash(name);

	if (!num_preferred_base || check_pbase_path(hash))
		return;

	cmplen = name_cmp_len(name);
	for (it = pbase_tree; it; it = it->next) {
		if (cmplen == 0) {
			add_object_entry(it->pcache.sha1, OBJ_TREE, NULL, 1);
		}
		else {
			struct tree_desc tree;
			init_tree_desc(&tree, it->pcache.tree_data, it->pcache.tree_size);
			add_pbase_object(&tree, name, cmplen, name);
		}
	}
}

static void add_preferred_base(unsigned char *sha1)
{
	struct pbase_tree *it;
	void *data;
	unsigned long size;
	unsigned char tree_sha1[20];

	if (window <= num_preferred_base++)
		return;

	data = read_object_with_reference(sha1, tree_type, &size, tree_sha1);
	if (!data)
		return;

	for (it = pbase_tree; it; it = it->next) {
		if (!hashcmp(it->pcache.sha1, tree_sha1)) {
			free(data);
			return;
		}
	}

	it = xcalloc(1, sizeof(*it));
	it->next = pbase_tree;
	pbase_tree = it;

	hashcpy(it->pcache.sha1, tree_sha1);
	it->pcache.tree_data = data;
	it->pcache.tree_size = size;
}

static void check_object(struct object_entry *entry)
{
	if (entry->in_pack) {
		struct packed_git *p = entry->in_pack;
		struct pack_window *w_curs = NULL;
		const unsigned char *base_ref = NULL;
		struct object_entry *base_entry;
		unsigned long used, used_0;
		unsigned int avail;
		off_t ofs;
		unsigned char *buf, c;

		buf = use_pack(p, &w_curs, entry->in_pack_offset, &avail);

		/*
		 * We want in_pack_type even if we do not reuse delta
		 * since non-delta representations could still be reused.
		 */
		used = unpack_object_header_gently(buf, avail,
						   &entry->in_pack_type,
						   &entry->size);

		/*
		 * Determine if this is a delta and if so whether we can
		 * reuse it or not.  Otherwise let's find out as cheaply as
		 * possible what the actual type and size for this object is.
		 */
		switch (entry->in_pack_type) {
		default:
			/* Not a delta hence we've already got all we need. */
			entry->type = entry->in_pack_type;
			entry->in_pack_header_size = used;
			unuse_pack(&w_curs);
			return;
		case OBJ_REF_DELTA:
			if (!no_reuse_delta && !entry->preferred_base)
				base_ref = use_pack(p, &w_curs,
						entry->in_pack_offset + used, NULL);
			entry->in_pack_header_size = used + 20;
			break;
		case OBJ_OFS_DELTA:
			buf = use_pack(p, &w_curs,
				       entry->in_pack_offset + used, NULL);
			used_0 = 0;
			c = buf[used_0++];
			ofs = c & 127;
			while (c & 128) {
				ofs += 1;
				if (!ofs || MSB(ofs, 7))
					die("delta base offset overflow in pack for %s",
					    sha1_to_hex(entry->idx.sha1));
				c = buf[used_0++];
				ofs = (ofs << 7) + (c & 127);
			}
			if (ofs >= entry->in_pack_offset)
				die("delta base offset out of bound for %s",
				    sha1_to_hex(entry->idx.sha1));
			ofs = entry->in_pack_offset - ofs;
			if (!no_reuse_delta && !entry->preferred_base)
				base_ref = find_packed_object_name(p, ofs);
			entry->in_pack_header_size = used + used_0;
			break;
		}

		if (base_ref && (base_entry = locate_object_entry(base_ref))) {
			/*
			 * If base_ref was set above that means we wish to
			 * reuse delta data, and we even found that base
			 * in the list of objects we want to pack. Goodie!
			 *
			 * Depth value does not matter - find_deltas() will
			 * never consider reused delta as the base object to
			 * deltify other objects against, in order to avoid
			 * circular deltas.
			 */
			entry->type = entry->in_pack_type;
			entry->delta = base_entry;
			entry->delta_sibling = base_entry->delta_child;
			base_entry->delta_child = entry;
			unuse_pack(&w_curs);
			return;
		}

		if (entry->type) {
			/*
			 * This must be a delta and we already know what the
			 * final object type is.  Let's extract the actual
			 * object size from the delta header.
			 */
			entry->size = get_size_from_delta(p, &w_curs,
					entry->in_pack_offset + entry->in_pack_header_size);
			unuse_pack(&w_curs);
			return;
		}

		/*
		 * No choice but to fall back to the recursive delta walk
		 * with sha1_object_info() to find about the object type
		 * at this point...
		 */
		unuse_pack(&w_curs);
	}

	entry->type = sha1_object_info(entry->idx.sha1, &entry->size);
	if (entry->type < 0)
		die("unable to get type of object %s",
		    sha1_to_hex(entry->idx.sha1));
}

static int pack_offset_sort(const void *_a, const void *_b)
{
	const struct object_entry *a = *(struct object_entry **)_a;
	const struct object_entry *b = *(struct object_entry **)_b;

	/* avoid filesystem trashing with loose objects */
	if (!a->in_pack && !b->in_pack)
		return hashcmp(a->idx.sha1, b->idx.sha1);

	if (a->in_pack < b->in_pack)
		return -1;
	if (a->in_pack > b->in_pack)
		return 1;
	return a->in_pack_offset < b->in_pack_offset ? -1 :
			(a->in_pack_offset > b->in_pack_offset);
}

static void get_object_details(void)
{
	uint32_t i;
	struct object_entry **sorted_by_offset;

	sorted_by_offset = xcalloc(nr_objects, sizeof(struct object_entry *));
	for (i = 0; i < nr_objects; i++)
		sorted_by_offset[i] = objects + i;
	qsort(sorted_by_offset, nr_objects, sizeof(*sorted_by_offset), pack_offset_sort);

	prepare_pack_ix();
	for (i = 0; i < nr_objects; i++)
		check_object(sorted_by_offset[i]);
	free(sorted_by_offset);
}

static int type_size_sort(const void *_a, const void *_b)
{
	const struct object_entry *a = *(struct object_entry **)_a;
	const struct object_entry *b = *(struct object_entry **)_b;

	if (a->type < b->type)
		return -1;
	if (a->type > b->type)
		return 1;
	if (a->hash < b->hash)
		return -1;
	if (a->hash > b->hash)
		return 1;
	if (a->preferred_base < b->preferred_base)
		return -1;
	if (a->preferred_base > b->preferred_base)
		return 1;
	if (a->size < b->size)
		return -1;
	if (a->size > b->size)
		return 1;
	return a > b ? -1 : (a < b);  /* newest last */
}

struct unpacked {
	struct object_entry *entry;
	void *data;
	struct delta_index *index;
};

static int delta_cacheable(struct unpacked *trg, struct unpacked *src,
			    unsigned long src_size, unsigned long trg_size,
			    unsigned long delta_size)
{
	if (max_delta_cache_size && delta_cache_size + delta_size > max_delta_cache_size)
		return 0;

	if (delta_size < cache_max_small_delta_size)
		return 1;

	/* cache delta, if objects are large enough compared to delta size */
	if ((src_size >> 20) + (trg_size >> 21) > (delta_size >> 10))
		return 1;

	return 0;
}

/*
 * We search for deltas _backwards_ in a list sorted by type and
 * by size, so that we see progressively smaller and smaller files.
 * That's because we prefer deltas to be from the bigger file
 * to the smaller - deletes are potentially cheaper, but perhaps
 * more importantly, the bigger file is likely the more recent
 * one.
 */
static int try_delta(struct unpacked *trg, struct unpacked *src,
		     unsigned max_depth)
{
	struct object_entry *trg_entry = trg->entry;
	struct object_entry *src_entry = src->entry;
	unsigned long trg_size, src_size, delta_size, sizediff, max_size, sz;
	enum object_type type;
	void *delta_buf;

	/* Don't bother doing diffs between different types */
	if (trg_entry->type != src_entry->type)
		return -1;

	/* We do not compute delta to *create* objects we are not
	 * going to pack.
	 */
	if (trg_entry->preferred_base)
		return -1;

	/*
	 * We do not bother to try a delta that we discarded
	 * on an earlier try, but only when reusing delta data.
	 */
	if (!no_reuse_delta && trg_entry->in_pack &&
	    trg_entry->in_pack == src_entry->in_pack &&
	    trg_entry->in_pack_type != OBJ_REF_DELTA &&
	    trg_entry->in_pack_type != OBJ_OFS_DELTA)
		return 0;

	/* Let's not bust the allowed depth. */
	if (src_entry->depth >= max_depth)
		return 0;

	/* Now some size filtering heuristics. */
	trg_size = trg_entry->size;
	max_size = trg_size/2 - 20;
	max_size = max_size * (max_depth - src_entry->depth) / max_depth;
	if (max_size == 0)
		return 0;
	if (trg_entry->delta && trg_entry->delta_size <= max_size)
		max_size = trg_entry->delta_size-1;
	src_size = src_entry->size;
	sizediff = src_size < trg_size ? trg_size - src_size : 0;
	if (sizediff >= max_size)
		return 0;

	/* Load data if not already done */
	if (!trg->data) {
		trg->data = read_sha1_file(trg_entry->idx.sha1, &type, &sz);
		if (sz != trg_size)
			die("object %s inconsistent object length (%lu vs %lu)",
			    sha1_to_hex(trg_entry->idx.sha1), sz, trg_size);
	}
	if (!src->data) {
		src->data = read_sha1_file(src_entry->idx.sha1, &type, &sz);
		if (sz != src_size)
			die("object %s inconsistent object length (%lu vs %lu)",
			    sha1_to_hex(src_entry->idx.sha1), sz, src_size);
	}
	if (!src->index) {
		src->index = create_delta_index(src->data, src_size);
		if (!src->index) {
			static int warned = 0;
			if (!warned++)
				warning("suboptimal pack - out of memory");
			return 0;
		}
	}

	delta_buf = create_delta(src->index, trg->data, trg_size, &delta_size, max_size);
	if (!delta_buf)
		return 0;

	if (trg_entry->delta_data) {
		delta_cache_size -= trg_entry->delta_size;
		free(trg_entry->delta_data);
	}
	trg_entry->delta_data = 0;
	trg_entry->delta = src_entry;
	trg_entry->delta_size = delta_size;
	trg_entry->depth = src_entry->depth + 1;

	if (delta_cacheable(src, trg, src_size, trg_size, delta_size)) {
		trg_entry->delta_data = xrealloc(delta_buf, delta_size);
		delta_cache_size += trg_entry->delta_size;
	} else
		free(delta_buf);
	return 1;
}

static unsigned int check_delta_limit(struct object_entry *me, unsigned int n)
{
	struct object_entry *child = me->delta_child;
	unsigned int m = n;
	while (child) {
		unsigned int c = check_delta_limit(child, n + 1);
		if (m < c)
			m = c;
		child = child->delta_sibling;
	}
	return m;
}

static void find_deltas(struct object_entry **list, int window, int depth)
{
	uint32_t i = nr_objects, idx = 0, processed = 0;
	unsigned int array_size = window * sizeof(struct unpacked);
	struct unpacked *array;
	int max_depth;

	if (!nr_objects)
		return;
	array = xmalloc(array_size);
	memset(array, 0, array_size);
	if (progress)
		start_progress(&progress_state, "Deltifying %u objects...", "", nr_result);

	do {
		struct object_entry *entry = list[--i];
		struct unpacked *n = array + idx;
		int j;

		if (!entry->preferred_base)
			processed++;

		if (progress)
			display_progress(&progress_state, processed);

		if (entry->delta)
			/* This happens if we decided to reuse existing
			 * delta from a pack.  "!no_reuse_delta &&" is implied.
			 */
			continue;

		if (entry->size < 50)
			continue;

		if (entry->no_try_delta)
			continue;

		free_delta_index(n->index);
		n->index = NULL;
		free(n->data);
		n->data = NULL;
		n->entry = entry;

		/*
		 * If the current object is at pack edge, take the depth the
		 * objects that depend on the current object into account
		 * otherwise they would become too deep.
		 */
		max_depth = depth;
		if (entry->delta_child) {
			max_depth -= check_delta_limit(entry, 0);
			if (max_depth <= 0)
				goto next;
		}

		j = window;
		while (--j > 0) {
			uint32_t other_idx = idx + j;
			struct unpacked *m;
			if (other_idx >= window)
				other_idx -= window;
			m = array + other_idx;
			if (!m->entry)
				break;
			if (try_delta(n, m, max_depth) < 0)
				break;
		}

		/* if we made n a delta, and if n is already at max
		 * depth, leaving it in the window is pointless.  we
		 * should evict it first.
		 */
		if (entry->delta && depth <= entry->depth)
			continue;

		next:
		idx++;
		if (idx >= window)
			idx = 0;
	} while (i > 0);

	if (progress)
		stop_progress(&progress_state);

	for (i = 0; i < window; ++i) {
		free_delta_index(array[i].index);
		free(array[i].data);
	}
	free(array);
}

static void prepare_pack(int window, int depth)
{
	struct object_entry **delta_list;
	uint32_t i;

	get_object_details();

	if (!window || !depth)
		return;

	delta_list = xmalloc(nr_objects * sizeof(*delta_list));
	for (i = 0; i < nr_objects; i++)
		delta_list[i] = objects + i;
	qsort(delta_list, nr_objects, sizeof(*delta_list), type_size_sort);
	find_deltas(delta_list, window+1, depth);
	free(delta_list);
}

static int git_pack_config(const char *k, const char *v)
{
	if(!strcmp(k, "pack.window")) {
		window = git_config_int(k, v);
		return 0;
	}
	if(!strcmp(k, "pack.depth")) {
		depth = git_config_int(k, v);
		return 0;
	}
	if (!strcmp(k, "pack.compression")) {
		int level = git_config_int(k, v);
		if (level == -1)
			level = Z_DEFAULT_COMPRESSION;
		else if (level < 0 || level > Z_BEST_COMPRESSION)
			die("bad pack compression level %d", level);
		pack_compression_level = level;
		pack_compression_seen = 1;
		return 0;
	}
	if (!strcmp(k, "pack.deltacachesize")) {
		max_delta_cache_size = git_config_int(k, v);
		return 0;
	}
	if (!strcmp(k, "pack.deltacachelimit")) {
		cache_max_small_delta_size = git_config_int(k, v);
		return 0;
	}
	return git_default_config(k, v);
}

static void read_object_list_from_stdin(void)
{
	char line[40 + 1 + PATH_MAX + 2];
	unsigned char sha1[20];

	for (;;) {
		if (!fgets(line, sizeof(line), stdin)) {
			if (feof(stdin))
				break;
			if (!ferror(stdin))
				die("fgets returned NULL, not EOF, not error!");
			if (errno != EINTR)
				die("fgets: %s", strerror(errno));
			clearerr(stdin);
			continue;
		}
		if (line[0] == '-') {
			if (get_sha1_hex(line+1, sha1))
				die("expected edge sha1, got garbage:\n %s",
				    line);
			add_preferred_base(sha1);
			continue;
		}
		if (get_sha1_hex(line, sha1))
			die("expected sha1, got garbage:\n %s", line);

		add_preferred_base_object(line+41);
		add_object_entry(sha1, 0, line+41, 0);
	}
}

static void show_commit(struct commit *commit)
{
	add_object_entry(commit->object.sha1, OBJ_COMMIT, NULL, 0);
}

static void show_object(struct object_array_entry *p)
{
	add_preferred_base_object(p->name);
	add_object_entry(p->item->sha1, p->item->type, p->name, 0);
}

static void show_edge(struct commit *commit)
{
	add_preferred_base(commit->object.sha1);
}

static void get_object_list(int ac, const char **av)
{
	struct rev_info revs;
	char line[1000];
	int flags = 0;

	init_revisions(&revs, NULL);
	save_commit_buffer = 0;
	track_object_refs = 0;
	setup_revisions(ac, av, &revs, NULL);

	while (fgets(line, sizeof(line), stdin) != NULL) {
		int len = strlen(line);
		if (line[len - 1] == '\n')
			line[--len] = 0;
		if (!len)
			break;
		if (*line == '-') {
			if (!strcmp(line, "--not")) {
				flags ^= UNINTERESTING;
				continue;
			}
			die("not a rev '%s'", line);
		}
		if (handle_revision_arg(line, &revs, flags, 1))
			die("bad revision '%s'", line);
	}

	prepare_revision_walk(&revs);
	mark_edges_uninteresting(revs.commits, &revs, show_edge);
	traverse_commit_list(&revs, show_commit, show_object);
}

static int adjust_perm(const char *path, mode_t mode)
{
	if (chmod(path, mode))
		return -1;
	return adjust_shared_perm(path);
}

int cmd_pack_objects(int argc, const char **argv, const char *prefix)
{
	int use_internal_rev_list = 0;
	int thin = 0;
	uint32_t i;
	const char **rp_av;
	int rp_ac_alloc = 64;
	int rp_ac;

	rp_av = xcalloc(rp_ac_alloc, sizeof(*rp_av));

	rp_av[0] = "pack-objects";
	rp_av[1] = "--objects"; /* --thin will make it --objects-edge */
	rp_ac = 2;

	git_config(git_pack_config);
	if (!pack_compression_seen && core_compression_seen)
		pack_compression_level = core_compression_level;

	progress = isatty(2);
	for (i = 1; i < argc; i++) {
		const char *arg = argv[i];

		if (*arg != '-')
			break;

		if (!strcmp("--non-empty", arg)) {
			non_empty = 1;
			continue;
		}
		if (!strcmp("--local", arg)) {
			local = 1;
			continue;
		}
		if (!strcmp("--incremental", arg)) {
			incremental = 1;
			continue;
		}
		if (!prefixcmp(arg, "--compression=")) {
			char *end;
			int level = strtoul(arg+14, &end, 0);
			if (!arg[14] || *end)
				usage(pack_usage);
			if (level == -1)
				level = Z_DEFAULT_COMPRESSION;
			else if (level < 0 || level > Z_BEST_COMPRESSION)
				die("bad pack compression level %d", level);
			pack_compression_level = level;
			continue;
		}
		if (!prefixcmp(arg, "--max-pack-size=")) {
			char *end;
			pack_size_limit = strtoul(arg+16, &end, 0) * 1024 * 1024;
			if (!arg[16] || *end)
				usage(pack_usage);
			continue;
		}
		if (!prefixcmp(arg, "--window=")) {
			char *end;
			window = strtoul(arg+9, &end, 0);
			if (!arg[9] || *end)
				usage(pack_usage);
			continue;
		}
		if (!prefixcmp(arg, "--depth=")) {
			char *end;
			depth = strtoul(arg+8, &end, 0);
			if (!arg[8] || *end)
				usage(pack_usage);
			continue;
		}
		if (!strcmp("--progress", arg)) {
			progress = 1;
			continue;
		}
		if (!strcmp("--all-progress", arg)) {
			progress = 2;
			continue;
		}
		if (!strcmp("-q", arg)) {
			progress = 0;
			continue;
		}
		if (!strcmp("--no-reuse-delta", arg)) {
			no_reuse_delta = 1;
			continue;
		}
		if (!strcmp("--no-reuse-object", arg)) {
			no_reuse_object = no_reuse_delta = 1;
			continue;
		}
		if (!strcmp("--delta-base-offset", arg)) {
			allow_ofs_delta = 1;
			continue;
		}
		if (!strcmp("--stdout", arg)) {
			pack_to_stdout = 1;
			continue;
		}
		if (!strcmp("--revs", arg)) {
			use_internal_rev_list = 1;
			continue;
		}
		if (!strcmp("--unpacked", arg) ||
		    !prefixcmp(arg, "--unpacked=") ||
		    !strcmp("--reflog", arg) ||
		    !strcmp("--all", arg)) {
			use_internal_rev_list = 1;
			if (rp_ac >= rp_ac_alloc - 1) {
				rp_ac_alloc = alloc_nr(rp_ac_alloc);
				rp_av = xrealloc(rp_av,
						 rp_ac_alloc * sizeof(*rp_av));
			}
			rp_av[rp_ac++] = arg;
			continue;
		}
		if (!strcmp("--thin", arg)) {
			use_internal_rev_list = 1;
			thin = 1;
			rp_av[1] = "--objects-edge";
			continue;
		}
		if (!prefixcmp(arg, "--index-version=")) {
			char *c;
			pack_idx_default_version = strtoul(arg + 16, &c, 10);
			if (pack_idx_default_version > 2)
				die("bad %s", arg);
			if (*c == ',')
				pack_idx_off32_limit = strtoul(c+1, &c, 0);
			if (*c || pack_idx_off32_limit & 0x80000000)
				die("bad %s", arg);
			continue;
		}
		usage(pack_usage);
	}

	/* Traditionally "pack-objects [options] base extra" failed;
	 * we would however want to take refs parameter that would
	 * have been given to upstream rev-list ourselves, which means
	 * we somehow want to say what the base name is.  So the
	 * syntax would be:
	 *
	 * pack-objects [options] base <refs...>
	 *
	 * in other words, we would treat the first non-option as the
	 * base_name and send everything else to the internal revision
	 * walker.
	 */

	if (!pack_to_stdout)
		base_name = argv[i++];

	if (pack_to_stdout != !base_name)
		usage(pack_usage);

	if (pack_to_stdout && pack_size_limit)
		die("--max-pack-size cannot be used to build a pack for transfer.");

	if (!pack_to_stdout && thin)
		die("--thin cannot be used to build an indexable pack.");

	prepare_packed_git();

	if (progress)
		start_progress(&progress_state, "Generating pack...",
			       "Counting objects: ", 0);
	if (!use_internal_rev_list)
		read_object_list_from_stdin();
	else {
		rp_av[rp_ac] = NULL;
		get_object_list(rp_ac, rp_av);
	}
	if (progress) {
		stop_progress(&progress_state);
		fprintf(stderr, "Done counting %u objects.\n", nr_objects);
	}

	if (non_empty && !nr_result)
		return 0;
	if (progress && (nr_objects != nr_result))
		fprintf(stderr, "Result has %u objects.\n", nr_result);
	if (nr_result)
		prepare_pack(window, depth);
	write_pack_file();
	if (progress)
		fprintf(stderr, "Total %u (delta %u), reused %u (delta %u)\n",
			written, written_delta, reused, reused_delta);
	return 0;
}<|MERGE_RESOLUTION|>--- conflicted
+++ resolved
@@ -409,30 +409,13 @@
 		unsigned long maxsize;
 		void *out;
 		if (!usable_delta) {
-<<<<<<< HEAD
-			buf = read_sha1_file(entry->sha1, &obj_type, &size);
-			if (!buf)
-				die("unable to read %s", sha1_to_hex(entry->sha1));
-=======
 			buf = read_sha1_file(entry->idx.sha1, &obj_type, &size);
 			if (!buf)
 				die("unable to read %s", sha1_to_hex(entry->idx.sha1));
->>>>>>> aa7e44bf
 		} else if (entry->delta_data) {
 			size = entry->delta_size;
 			buf = entry->delta_data;
 			entry->delta_data = NULL;
-<<<<<<< HEAD
-			obj_type = (allow_ofs_delta && entry->delta->offset) ?
-				OBJ_OFS_DELTA : OBJ_REF_DELTA;
-		} else {
-			buf = read_sha1_file(entry->sha1, &type, &size);
-			if (!buf)
-				die("unable to read %s", sha1_to_hex(entry->sha1));
-			buf = delta_against(buf, size, entry);
-			size = entry->delta_size;
-			obj_type = (allow_ofs_delta && entry->delta->offset) ?
-=======
 			obj_type = (allow_ofs_delta && entry->delta->idx.offset) ?
 				OBJ_OFS_DELTA : OBJ_REF_DELTA;
 		} else {
@@ -442,7 +425,6 @@
 			buf = delta_against(buf, size, entry);
 			size = entry->delta_size;
 			obj_type = (allow_ofs_delta && entry->delta->idx.offset) ?
->>>>>>> aa7e44bf
 				OBJ_OFS_DELTA : OBJ_REF_DELTA;
 		}
 		/* compress the data to store and put compressed length in datalen */
