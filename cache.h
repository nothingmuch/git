#ifndef CACHE_H
#define CACHE_H

#include "git-compat-util.h"

#include SHA1_HEADER
#include <zlib.h>

#if ZLIB_VERNUM < 0x1200
#define deflateBound(c,s)  ((s) + (((s) + 7) >> 3) + (((s) + 63) >> 6) + 11)
#endif

#if defined(DT_UNKNOWN) && !defined(NO_D_TYPE_IN_DIRENT)
#define DTYPE(de)	((de)->d_type)
#else
#undef DT_UNKNOWN
#undef DT_DIR
#undef DT_REG
#undef DT_LNK
#define DT_UNKNOWN	0
#define DT_DIR		1
#define DT_REG		2
#define DT_LNK		3
#define DTYPE(de)	DT_UNKNOWN
#endif

/*
 * Intensive research over the course of many years has shown that
 * port 9418 is totally unused by anything else. Or
 *
 *	Your search - "port 9418" - did not match any documents.
 *
 * as www.google.com puts it.
 *
 * This port has been properly assigned for git use by IANA:
 * git (Assigned-9418) [I06-050728-0001].
 *
 *	git  9418/tcp   git pack transfer service
 *	git  9418/udp   git pack transfer service
 *
 * with Linus Torvalds <torvalds@osdl.org> as the point of
 * contact. September 2005.
 *
 * See http://www.iana.org/assignments/port-numbers
 */
#define DEFAULT_GIT_PORT 9418

/*
 * Basic data structures for the directory cache
 */

#define CACHE_SIGNATURE 0x44495243	/* "DIRC" */
struct cache_header {
	unsigned int hdr_signature;
	unsigned int hdr_version;
	unsigned int hdr_entries;
};

/*
 * The "cache_time" is just the low 32 bits of the
 * time. It doesn't matter if it overflows - we only
 * check it for equality in the 32 bits we save.
 */
struct cache_time {
	unsigned int sec;
	unsigned int nsec;
};

/*
 * dev/ino/uid/gid/size are also just tracked to the low 32 bits
 * Again - this is just a (very strong in practice) heuristic that
 * the inode hasn't changed.
 *
 * We save the fields in big-endian order to allow using the
 * index file over NFS transparently.
 */
struct cache_entry {
	struct cache_time ce_ctime;
	struct cache_time ce_mtime;
	unsigned int ce_dev;
	unsigned int ce_ino;
	unsigned int ce_mode;
	unsigned int ce_uid;
	unsigned int ce_gid;
	unsigned int ce_size;
	unsigned char sha1[20];
	unsigned short ce_flags;
	char name[FLEX_ARRAY]; /* more */
};

#define CE_NAMEMASK  (0x0fff)
#define CE_STAGEMASK (0x3000)
#define CE_UPDATE    (0x4000)
#define CE_VALID     (0x8000)
#define CE_STAGESHIFT 12

#define create_ce_flags(len, stage) htons((len) | ((stage) << CE_STAGESHIFT))
#define ce_namelen(ce) (CE_NAMEMASK & ntohs((ce)->ce_flags))
#define ce_size(ce) cache_entry_size(ce_namelen(ce))
#define ce_stage(ce) ((CE_STAGEMASK & ntohs((ce)->ce_flags)) >> CE_STAGESHIFT)

#define ce_permissions(mode) (((mode) & 0100) ? 0755 : 0644)
static inline unsigned int create_ce_mode(unsigned int mode)
{
	if (S_ISLNK(mode))
		return htonl(S_IFLNK);
	return htonl(S_IFREG | ce_permissions(mode));
}
static inline unsigned int ce_mode_from_stat(struct cache_entry *ce, unsigned int mode)
{
	extern int trust_executable_bit, has_symlinks;
	if (!has_symlinks && S_ISREG(mode) &&
	    ce && S_ISLNK(ntohl(ce->ce_mode)))
		return ce->ce_mode;
	if (!trust_executable_bit && S_ISREG(mode)) {
		if (ce && S_ISREG(ntohl(ce->ce_mode)))
			return ce->ce_mode;
		return create_ce_mode(0666);
	}
	return create_ce_mode(mode);
}
#define canon_mode(mode) \
	(S_ISREG(mode) ? (S_IFREG | ce_permissions(mode)) : \
	S_ISLNK(mode) ? S_IFLNK : S_IFDIR)

#define cache_entry_size(len) ((offsetof(struct cache_entry,name) + (len) + 8) & ~7)

extern struct cache_entry **active_cache;
extern unsigned int active_nr, active_alloc, active_cache_changed;
extern struct cache_tree *active_cache_tree;
<<<<<<< HEAD
extern unsigned char active_cache_base[20];
extern int active_cache_base_valid;
extern int cache_errno;
=======
>>>>>>> 3b486cd2

enum object_type {
	OBJ_BAD = -1,
	OBJ_NONE = 0,
	OBJ_COMMIT = 1,
	OBJ_TREE = 2,
	OBJ_BLOB = 3,
	OBJ_TAG = 4,
	/* 5 for future expansion */
	OBJ_OFS_DELTA = 6,
	OBJ_REF_DELTA = 7,
	OBJ_MAX,
};

#define GIT_DIR_ENVIRONMENT "GIT_DIR"
#define DEFAULT_GIT_DIR_ENVIRONMENT ".git"
#define DB_ENVIRONMENT "GIT_OBJECT_DIRECTORY"
#define INDEX_ENVIRONMENT "GIT_INDEX_FILE"
#define GRAFT_ENVIRONMENT "GIT_GRAFT_FILE"
#define TEMPLATE_DIR_ENVIRONMENT "GIT_TEMPLATE_DIR"
#define CONFIG_ENVIRONMENT "GIT_CONFIG"
#define CONFIG_LOCAL_ENVIRONMENT "GIT_CONFIG_LOCAL"
#define EXEC_PATH_ENVIRONMENT "GIT_EXEC_PATH"

extern int is_bare_repository_cfg;
extern int is_bare_repository(void);
extern int is_inside_git_dir(void);
extern const char *get_git_dir(void);
extern char *get_object_directory(void);
extern char *get_refs_directory(void);
extern char *get_index_file(void);
extern char *get_graft_file(void);

#define ALTERNATE_DB_ENVIRONMENT "GIT_ALTERNATE_OBJECT_DIRECTORIES"

extern const char **get_pathspec(const char *prefix, const char **pathspec);
extern const char *setup_git_directory_gently(int *);
extern const char *setup_git_directory(void);
extern const char *prefix_path(const char *prefix, int len, const char *path);
extern const char *prefix_filename(const char *prefix, int len, const char *path);
extern void verify_filename(const char *prefix, const char *name);
extern void verify_non_filename(const char *prefix, const char *name);

#define alloc_nr(x) (((x)+16)*3/2)

/* Initialize and use the cache information */
extern int read_cache(void);
extern int read_cache_from(const char *path);
extern int write_cache(int newfd, struct cache_entry **cache, int entries);
extern int discard_cache(void);
extern int verify_path(const char *path);
extern int cache_name_pos(const char *name, int namelen);
#define ADD_CACHE_OK_TO_ADD 1		/* Ok to add */
#define ADD_CACHE_OK_TO_REPLACE 2	/* Ok to replace file/directory */
#define ADD_CACHE_SKIP_DFCHECK 4	/* Ok to skip DF conflict checks */
extern int add_cache_entry(struct cache_entry *ce, int option);
extern struct cache_entry *refresh_cache_entry(struct cache_entry *ce, int really);
extern int remove_cache_entry_at(int pos);
extern int remove_file_from_cache(const char *path);
extern int add_file_to_cache(const char *path, int verbose);
extern int ce_same_name(struct cache_entry *a, struct cache_entry *b);
extern int ce_match_stat(struct cache_entry *ce, struct stat *st, int);
extern int ce_modified(struct cache_entry *ce, struct stat *st, int);
extern int ce_path_match(const struct cache_entry *ce, const char **pathspec);
extern int index_fd(unsigned char *sha1, int fd, struct stat *st, int write_object, enum object_type type, const char *path);
extern int read_pipe(int fd, char** return_buf, unsigned long* return_size);
extern int index_pipe(unsigned char *sha1, int fd, const char *type, int write_object);
extern int index_path(unsigned char *sha1, const char *path, struct stat *st, int write_object);
extern void fill_stat_cache_info(struct cache_entry *ce, struct stat *st);

#define REFRESH_REALLY		0x0001	/* ignore_valid */
#define REFRESH_UNMERGED	0x0002	/* allow unmerged */
#define REFRESH_QUIET		0x0004	/* be quiet about it */
#define REFRESH_IGNORE_MISSING	0x0008	/* ignore non-existent */
extern int refresh_cache(unsigned int flags);

struct lock_file {
	struct lock_file *next;
	char on_list;
	char filename[PATH_MAX];
};
extern int hold_lock_file_for_update(struct lock_file *, const char *path, int);
extern int commit_lock_file(struct lock_file *);

extern int hold_locked_index(struct lock_file *, int);
extern int commit_locked_index(struct lock_file *);
extern void set_alternate_index_output(const char *);

extern void rollback_lock_file(struct lock_file *);
extern int delete_ref(const char *, unsigned char *sha1);

/* Environment bits from configuration mechanism */
extern int use_legacy_headers;
extern int trust_executable_bit;
extern int has_symlinks;
extern int assume_unchanged;
extern int prefer_symlink_refs;
extern int log_all_ref_updates;
extern int warn_ambiguous_refs;
extern int shared_repository;
extern const char *apply_default_whitespace;
extern int zlib_compression_level;
extern size_t packed_git_window_size;
extern size_t packed_git_limit;
extern size_t delta_base_cache_limit;
extern int auto_crlf;

#define GIT_REPO_VERSION 0
extern int repository_format_version;
extern int check_repository_format(void);

#define MTIME_CHANGED	0x0001
#define CTIME_CHANGED	0x0002
#define OWNER_CHANGED	0x0004
#define MODE_CHANGED    0x0008
#define INODE_CHANGED   0x0010
#define DATA_CHANGED    0x0020
#define TYPE_CHANGED    0x0040

/* Return a statically allocated filename matching the sha1 signature */
extern char *mkpath(const char *fmt, ...) __attribute__((format (printf, 1, 2)));
extern char *git_path(const char *fmt, ...) __attribute__((format (printf, 1, 2)));
extern char *sha1_file_name(const unsigned char *sha1);
extern char *sha1_pack_name(const unsigned char *sha1);
extern char *sha1_pack_index_name(const unsigned char *sha1);
extern const char *find_unique_abbrev(const unsigned char *sha1, int);
extern const unsigned char null_sha1[20];
static inline int is_null_sha1(const unsigned char *sha1)
{
	return !memcmp(sha1, null_sha1, 20);
}
static inline int hashcmp(const unsigned char *sha1, const unsigned char *sha2)
{
	return memcmp(sha1, sha2, 20);
}
static inline void hashcpy(unsigned char *sha_dst, const unsigned char *sha_src)
{
	memcpy(sha_dst, sha_src, 20);
}
static inline void hashclr(unsigned char *hash)
{
	memset(hash, 0, 20);
}

int git_mkstemp(char *path, size_t n, const char *template);

enum sharedrepo {
	PERM_UMASK = 0,
	PERM_GROUP,
	PERM_EVERYBODY
};
int git_config_perm(const char *var, const char *value);
int adjust_shared_perm(const char *path);
int safe_create_leading_directories(char *path);
char *enter_repo(char *path, int strict);

/* Read and unpack a sha1 file into memory, write memory to a sha1 file */
extern int sha1_object_info(const unsigned char *, unsigned long *);
extern void * read_sha1_file(const unsigned char *sha1, enum object_type *type, unsigned long *size);
extern int hash_sha1_file(const void *buf, unsigned long len, const char *type, unsigned char *sha1);
extern int write_sha1_file(void *buf, unsigned long len, const char *type, unsigned char *return_sha1);
extern int pretend_sha1_file(void *, unsigned long, enum object_type, unsigned char *);

extern int check_sha1_signature(const unsigned char *sha1, void *buf, unsigned long size, const char *type);

extern int write_sha1_from_fd(const unsigned char *sha1, int fd, char *buffer,
			      size_t bufsize, size_t *bufposn);
extern int write_sha1_to_fd(int fd, const unsigned char *sha1);
extern int move_temp_to_file(const char *tmpfile, const char *filename);

extern int has_sha1_pack(const unsigned char *sha1, const char **ignore);
extern int has_sha1_file(const unsigned char *sha1);
extern void *map_sha1_file(const unsigned char *sha1, unsigned long *);
extern int legacy_loose_object(unsigned char *);

extern int has_pack_file(const unsigned char *sha1);
extern int has_pack_index(const unsigned char *sha1);

extern signed char hexval_table[256];
static inline unsigned int hexval(unsigned int c)
{
	return hexval_table[c];
}

/* Convert to/from hex/sha1 representation */
#define MINIMUM_ABBREV 4
#define DEFAULT_ABBREV 7

extern int get_sha1(const char *str, unsigned char *sha1);
extern int get_sha1_hex(const char *hex, unsigned char *sha1);
extern char *sha1_to_hex(const unsigned char *sha1);	/* static buffer result! */
extern int read_ref(const char *filename, unsigned char *sha1);
extern const char *resolve_ref(const char *path, unsigned char *sha1, int, int *);
extern int dwim_ref(const char *str, int len, unsigned char *sha1, char **ref);
extern int dwim_log(const char *str, int len, unsigned char *sha1, char **ref);

extern int create_symref(const char *ref, const char *refs_heads_master, const char *logmsg);
extern int validate_headref(const char *ref);

extern int base_name_compare(const char *name1, int len1, int mode1, const char *name2, int len2, int mode2);
extern int cache_name_compare(const char *name1, int len1, const char *name2, int len2);

extern void *read_object_with_reference(const unsigned char *sha1,
					const char *required_type,
					unsigned long *size,
					unsigned char *sha1_ret);

enum date_mode { DATE_NORMAL = 0, DATE_RELATIVE, DATE_SHORT };
const char *show_date(unsigned long time, int timezone, enum date_mode mode);
const char *show_rfc2822_date(unsigned long time, int timezone);
int parse_date(const char *date, char *buf, int bufsize);
void datestamp(char *buf, int bufsize);
unsigned long approxidate(const char *);

extern const char *git_author_info(int);
extern const char *git_committer_info(int);
extern const char *fmt_ident(const char *name, const char *email, const char *date_str, int);

struct checkout {
	const char *base_dir;
	int base_dir_len;
	unsigned force:1,
		 quiet:1,
		 not_new:1,
		 refresh_cache:1;
};

extern int checkout_entry(struct cache_entry *ce, struct checkout *state, char *topath);

extern struct alternate_object_database {
	struct alternate_object_database *next;
	char *name;
	char base[FLEX_ARRAY]; /* more */
} *alt_odb_list;
extern void prepare_alt_odb(void);

struct pack_window {
	struct pack_window *next;
	unsigned char *base;
	off_t offset;
	size_t len;
	unsigned int last_used;
	unsigned int inuse_cnt;
};

extern struct packed_git {
	struct packed_git *next;
	struct pack_window *windows;
	const void *index_data;
	off_t index_size;
	off_t pack_size;
	time_t mtime;
	int index_version;
	int pack_fd;
	int pack_local;
	unsigned char sha1[20];
	/* something like ".git/objects/pack/xxxxx.pack" */
	char pack_name[FLEX_ARRAY]; /* more */
} *packed_git;

struct pack_entry {
	off_t offset;
	unsigned char sha1[20];
	struct packed_git *p;
};

struct ref {
	struct ref *next;
	unsigned char old_sha1[20];
	unsigned char new_sha1[20];
	unsigned char force;
	struct ref *peer_ref; /* when renaming */
	char name[FLEX_ARRAY]; /* more */
};

#define REF_NORMAL	(1u << 0)
#define REF_HEADS	(1u << 1)
#define REF_TAGS	(1u << 2)

extern pid_t git_connect(int fd[2], char *url, const char *prog);
extern int finish_connect(pid_t pid);
extern int path_match(const char *path, int nr, char **match);
extern int match_refs(struct ref *src, struct ref *dst, struct ref ***dst_tail,
		      int nr_refspec, char **refspec, int all);
extern int get_ack(int fd, unsigned char *result_sha1);
extern struct ref **get_remote_heads(int in, struct ref **list, int nr_match, char **match, unsigned int flags);
extern int server_supports(const char *feature);

extern struct packed_git *parse_pack_index(unsigned char *sha1);
extern struct packed_git *parse_pack_index_file(const unsigned char *sha1,
						const char *idx_path);

extern void prepare_packed_git(void);
extern void reprepare_packed_git(void);
extern void install_packed_git(struct packed_git *pack);

extern struct packed_git *find_sha1_pack(const unsigned char *sha1, 
					 struct packed_git *packs);

extern void pack_report(void);
extern unsigned char* use_pack(struct packed_git *, struct pack_window **, off_t, unsigned int *);
extern void unuse_pack(struct pack_window **);
extern struct packed_git *add_packed_git(const char *, int, int);
extern uint32_t num_packed_objects(const struct packed_git *p);
extern const unsigned char *nth_packed_object_sha1(const struct packed_git *, uint32_t);
extern off_t find_pack_entry_one(const unsigned char *, struct packed_git *);
extern void *unpack_entry(struct packed_git *, off_t, enum object_type *, unsigned long *);
extern unsigned long unpack_object_header_gently(const unsigned char *buf, unsigned long len, enum object_type *type, unsigned long *sizep);
extern const char *packed_object_info_detail(struct packed_git *, off_t, unsigned long *, unsigned long *, unsigned int *, unsigned char *);

/* Dumb servers support */
extern int update_server_info(int);

typedef int (*config_fn_t)(const char *, const char *);
extern int git_default_config(const char *, const char *);
extern int git_config_from_file(config_fn_t fn, const char *);
extern int git_config(config_fn_t fn);
extern int git_config_int(const char *, const char *);
extern int git_config_bool(const char *, const char *);
extern int git_config_set(const char *, const char *);
extern int git_config_set_multivar(const char *, const char *, const char *, int);
extern int git_config_rename_section(const char *, const char *);
extern int check_repository_format_version(const char *var, const char *value);

#define MAX_GITNAME (1000)
extern char git_default_email[MAX_GITNAME];
extern char git_default_name[MAX_GITNAME];

extern const char *git_commit_encoding;
extern const char *git_log_output_encoding;

extern int copy_fd(int ifd, int ofd);
extern int read_in_full(int fd, void *buf, size_t count);
extern int write_in_full(int fd, const void *buf, size_t count);
extern void write_or_die(int fd, const void *buf, size_t count);
extern int write_or_whine(int fd, const void *buf, size_t count, const char *msg);
extern int write_or_whine_pipe(int fd, const void *buf, size_t count, const char *msg);

/* pager.c */
extern void setup_pager(void);
extern int pager_in_use;
extern int pager_use_color;

/* base85 */
int decode_85(char *dst, char *line, int linelen);
void encode_85(char *buf, unsigned char *data, int bytes);

/* alloc.c */
struct blob;
struct tree;
struct commit;
struct tag;
extern struct blob *alloc_blob_node(void);
extern struct tree *alloc_tree_node(void);
extern struct commit *alloc_commit_node(void);
extern struct tag *alloc_tag_node(void);
extern void alloc_report(void);

/* trace.c */
extern int nfasprintf(char **str, const char *fmt, ...);
extern int nfvasprintf(char **str, const char *fmt, va_list va);
extern void trace_printf(const char *format, ...);
extern void trace_argv_printf(const char **argv, int count, const char *format, ...);

/* convert.c */
extern int convert_to_git(const char *path, char **bufp, unsigned long *sizep);
extern int convert_to_working_tree(const char *path, char **bufp, unsigned long *sizep);

#endif /* CACHE_H */<|MERGE_RESOLUTION|>--- conflicted
+++ resolved
@@ -128,12 +128,8 @@
 extern struct cache_entry **active_cache;
 extern unsigned int active_nr, active_alloc, active_cache_changed;
 extern struct cache_tree *active_cache_tree;
-<<<<<<< HEAD
 extern unsigned char active_cache_base[20];
 extern int active_cache_base_valid;
-extern int cache_errno;
-=======
->>>>>>> 3b486cd2
 
 enum object_type {
 	OBJ_BAD = -1,
