--- conflicted
+++ resolved
@@ -135,10 +135,6 @@
 test_expect_success "clone shallow object count" \
 	"test \"in-pack: 18\" = \"$(grep in-pack count.shallow)\""
 
-<<<<<<< HEAD
-test_expect_success "clone shallow object count (part 2)" \
-	"test -z \"$(grep -v in-pack count.shallow | sed "s/^.*: 0//")\""
-=======
 count_output () {
 	sed -e '/^in-pack:/d' -e '/^packs:/d' -e '/: 0$/d' "$1"
 }
@@ -146,7 +142,6 @@
 test_expect_success "clone shallow object count (part 2)" '
 	test -z "$(count_output count.shallow)"
 '
->>>>>>> 37818d7d
 
 test_expect_success "fsck in shallow repo" \
 	"(cd shallow; git-fsck-objects --full)"
