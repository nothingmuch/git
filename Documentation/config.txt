--- conflicted
+++ resolved
@@ -230,23 +230,21 @@
 pull.twohead::
 	The default merge strategy to use when pulling a single branch.
 
-<<<<<<< HEAD
+remote.<name>.url::
+	The URL of a remote repository.  See gitlink:git-fetch[1] or
+	gitlink:git-push[1].
+
+remote.<name>.fetch::
+	The default set of "refspec" for gitlink:git-fetch[1]. See
+	gitlink:git-fetch[1].
+
+remote.<name>.push::
+	The default set of "refspec" for gitlink:git-push[1]. See
+	gitlink:git-push[1].
+
 repack.usedeltabaseoffset::
 	Allow gitlink:git-repack[1] to create packs that uses
 	delta-base offset.  Defaults to false.
-=======
-remote.<name>.url::
-	The URL of a remote repository.  See gitlink:git-fetch[1] or
-	gitlink:git-push[1].
-
-remote.<name>.fetch::
-	The default set of "refspec" for gitlink:git-fetch[1]. See
-	gitlink:git-fetch[1].
-
-remote.<name>.push::
-	The default set of "refspec" for gitlink:git-push[1]. See
-	gitlink:git-push[1].
->>>>>>> a153adf6
 
 show.difftree::
 	The default gitlink:git-diff-tree[1] arguments to be used
