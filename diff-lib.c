/*
 * Copyright (C) 2005 Junio C Hamano
 */
#include "cache.h"
#include "quote.h"
#include "commit.h"
#include "diff.h"
#include "diffcore.h"
#include "revision.h"
#include "cache-tree.h"
#include "path-list.h"

/*
 * diff-files
 */

static int read_directory(const char *path, struct path_list *list)
{
	DIR *dir;
	struct dirent *e;

	if (!(dir = opendir(path)))
		return error("Could not open directory %s", path);

	while ((e = readdir(dir)))
		if (strcmp(".", e->d_name) && strcmp("..", e->d_name))
			path_list_insert(xstrdup(e->d_name), list);

	closedir(dir);
	return 0;
}

static int queue_diff(struct diff_options *o,
		const char *name1, const char *name2)
{
	struct stat st;
	int mode1 = 0, mode2 = 0;

	if (name1) {
		if (stat(name1, &st))
			return error("Could not access '%s'", name1);
		mode1 = st.st_mode;
	}
	if (name2) {
		if (stat(name2, &st))
			return error("Could not access '%s'", name2);
		mode2 = st.st_mode;
	}

	if (mode1 && mode2 && S_ISDIR(mode1) != S_ISDIR(mode2))
		return error("file/directory conflict: %s, %s", name1, name2);

	if (S_ISDIR(mode1) || S_ISDIR(mode2)) {
		char buffer1[PATH_MAX], buffer2[PATH_MAX];
		struct path_list p1 = {NULL, 0, 0, 1}, p2 = {NULL, 0, 0, 1};
		int len1 = 0, len2 = 0, i1, i2, ret = 0;

		if (name1 && read_directory(name1, &p1))
			return -1;
		if (name2 && read_directory(name2, &p2)) {
			path_list_clear(&p1, 0);
			return -1;
		}

		if (name1) {
			len1 = strlen(name1);
			if (len1 > 0 && name1[len1 - 1] == '/')
				len1--;
			memcpy(buffer1, name1, len1);
			buffer1[len1++] = '/';
		}

		if (name2) {
			len2 = strlen(name2);
			if (len2 > 0 && name2[len2 - 1] == '/')
				len2--;
			memcpy(buffer2, name2, len2);
			buffer2[len2++] = '/';
		}

		for (i1 = i2 = 0; !ret && (i1 < p1.nr || i2 < p2.nr); ) {
			const char *n1, *n2;
			int comp;

			if (i1 == p1.nr)
				comp = 1;
			else if (i2 == p2.nr)
				comp = -1;
			else
				comp = strcmp(p1.items[i1].path,
					p2.items[i2].path);

			if (comp > 0)
				n1 = NULL;
			else {
				n1 = buffer1;
				strncpy(buffer1 + len1, p1.items[i1++].path,
						PATH_MAX - len1);
			}

			if (comp < 0)
				n2 = NULL;
			else {
				n2 = buffer2;
				strncpy(buffer2 + len2, p2.items[i2++].path,
						PATH_MAX - len2);
			}

			ret = queue_diff(o, n1, n2);
		}
		path_list_clear(&p1, 0);
		path_list_clear(&p2, 0);

		return ret;
	} else {
		struct diff_filespec *d1, *d2;

		if (o->reverse_diff) {
			unsigned tmp;
			const char *tmp_c;
			tmp = mode1; mode1 = mode2; mode2 = tmp;
			tmp_c = name1; name1 = name2; name2 = tmp_c;
		}

		if (!name1)
			name1 = "/dev/null";
		if (!name2)
			name2 = "/dev/null";
		d1 = alloc_filespec(name1);
		d2 = alloc_filespec(name2);
		fill_filespec(d1, null_sha1, mode1);
		fill_filespec(d2, null_sha1, mode2);

		diff_queue(&diff_queued_diff, d1, d2);
		return 0;
	}
}

static int is_in_index(const char *path)
{
	int len = strlen(path);
	int pos = cache_name_pos(path, len);
	char c;

	if (pos < 0)
		return 0;
	if (strncmp(active_cache[pos]->name, path, len))
		return 0;
	c = active_cache[pos]->name[len];
	return c == '\0' || c == '/';
}

static int handle_diff_files_args(struct rev_info *revs,
		int argc, const char **argv, int *silent)
{
	*silent = 0;

	/* revs->max_count == -2 means --no-index */
	while (1 < argc && argv[1][0] == '-') {
		if (!strcmp(argv[1], "--base"))
			revs->max_count = 1;
		else if (!strcmp(argv[1], "--ours"))
			revs->max_count = 2;
		else if (!strcmp(argv[1], "--theirs"))
			revs->max_count = 3;
		else if (!strcmp(argv[1], "-n") ||
				!strcmp(argv[1], "--no-index"))
			revs->max_count = -2;
		else if (!strcmp(argv[1], "-q"))
			*silent = 1;
		else
			return error("invalid option: %s", argv[1]);
		argv++; argc--;
	}

	if (revs->max_count == -1 && revs->diffopt.nr_paths == 2) {
		/*
		 * If two files are specified, and at least one is untracked,
		 * default to no-index.
		 */
		read_cache();
		if (!is_in_index(revs->diffopt.paths[0]) ||
					!is_in_index(revs->diffopt.paths[1]))
			revs->max_count = -2;
	}

	/*
	 * Make sure there are NO revision (i.e. pending object) parameter,
	 * rev.max_count is reasonable (0 <= n <= 3),
	 * there is no other revision filtering parameters.
	 */
	if (revs->pending.nr || revs->max_count > 3 ||
	    revs->min_age != -1 || revs->max_age != -1)
		return error("no revision allowed with diff-files");

	if (revs->max_count == -1 &&
	    (revs->diffopt.output_format & DIFF_FORMAT_PATCH))
		revs->combine_merges = revs->dense_combined_merges = 1;

	return 0;
}

int run_diff_files_cmd(struct rev_info *revs, int argc, const char **argv)
{
	int silent_on_removed;

	if (handle_diff_files_args(revs, argc, argv, &silent_on_removed))
		return -1;

	if (revs->max_count == -2) {
		if (revs->diffopt.nr_paths != 2)
			return error("need two files/directories with --no-index");
<<<<<<< HEAD
		queue_diff(&revs->diffopt, revs->diffopt.paths[0],
				revs->diffopt.paths[1]);
		diffcore_std(&revs->diffopt);
		diff_flush(&revs->diffopt);
		return 0;
=======
		if (queue_diff(&revs->diffopt, revs->diffopt.paths[0],
				revs->diffopt.paths[1]))
			return -1;
		diffcore_std(&revs->diffopt);
		diff_flush(&revs->diffopt);
		/*
		 * The return code for --no-index imitates diff(1):
		 * 0 = no changes, 1 = changes, else error
		 */
		return revs->diffopt.found_changes;
>>>>>>> 34a5e1a2
	}

	if (read_cache() < 0) {
		perror("read_cache");
		return -1;
	}
	return run_diff_files(revs, silent_on_removed);
}

int run_diff_files(struct rev_info *revs, int silent_on_removed)
{
	int entries, i;
	int diff_unmerged_stage = revs->max_count;

	if (diff_unmerged_stage < 0)
		diff_unmerged_stage = 2;
	entries = active_nr;
	for (i = 0; i < entries; i++) {
		struct stat st;
		unsigned int oldmode, newmode;
		struct cache_entry *ce = active_cache[i];
		int changed;

		if (!ce_path_match(ce, revs->prune_data))
			continue;

		if (ce_stage(ce)) {
			struct combine_diff_path *dpath;
			int num_compare_stages = 0;
			size_t path_len;

			path_len = ce_namelen(ce);

			dpath = xmalloc(combine_diff_path_size(5, path_len));
			dpath->path = (char *) &(dpath->parent[5]);

			dpath->next = NULL;
			dpath->len = path_len;
			memcpy(dpath->path, ce->name, path_len);
			dpath->path[path_len] = '\0';
			hashclr(dpath->sha1);
			memset(&(dpath->parent[0]), 0,
			       sizeof(struct combine_diff_parent)*5);

			if (lstat(ce->name, &st) < 0) {
				if (errno != ENOENT && errno != ENOTDIR) {
					perror(ce->name);
					continue;
				}
				if (silent_on_removed)
					continue;
			}
			else
				dpath->mode = canon_mode(st.st_mode);

			while (i < entries) {
				struct cache_entry *nce = active_cache[i];
				int stage;

				if (strcmp(ce->name, nce->name))
					break;

				/* Stage #2 (ours) is the first parent,
				 * stage #3 (theirs) is the second.
				 */
				stage = ce_stage(nce);
				if (2 <= stage) {
					int mode = ntohl(nce->ce_mode);
					num_compare_stages++;
					hashcpy(dpath->parent[stage-2].sha1, nce->sha1);
					dpath->parent[stage-2].mode =
						canon_mode(mode);
					dpath->parent[stage-2].status =
						DIFF_STATUS_MODIFIED;
				}

				/* diff against the proper unmerged stage */
				if (stage == diff_unmerged_stage)
					ce = nce;
				i++;
			}
			/*
			 * Compensate for loop update
			 */
			i--;

			if (revs->combine_merges && num_compare_stages == 2) {
				show_combined_diff(dpath, 2,
						   revs->dense_combined_merges,
						   revs);
				free(dpath);
				continue;
			}
			free(dpath);
			dpath = NULL;

			/*
			 * Show the diff for the 'ce' if we found the one
			 * from the desired stage.
			 */
			diff_unmerge(&revs->diffopt, ce->name, 0, null_sha1);
			if (ce_stage(ce) != diff_unmerged_stage)
				continue;
		}

		if (lstat(ce->name, &st) < 0) {
			if (errno != ENOENT && errno != ENOTDIR) {
				perror(ce->name);
				continue;
			}
			if (silent_on_removed)
				continue;
			diff_addremove(&revs->diffopt, '-', ntohl(ce->ce_mode),
				       ce->sha1, ce->name, NULL);
			continue;
		}
		changed = ce_match_stat(ce, &st, 0);
		if (!changed && !revs->diffopt.find_copies_harder)
			continue;
		oldmode = ntohl(ce->ce_mode);

		newmode = canon_mode(st.st_mode);
		if (!trust_executable_bit &&
		    S_ISREG(newmode) && S_ISREG(oldmode) &&
		    ((newmode ^ oldmode) == 0111))
			newmode = oldmode;
		diff_change(&revs->diffopt, oldmode, newmode,
			    ce->sha1, (changed ? null_sha1 : ce->sha1),
			    ce->name, NULL);

	}
	diffcore_std(&revs->diffopt);
	diff_flush(&revs->diffopt);
	return 0;
}

/*
 * diff-index
 */

/* A file entry went away or appeared */
static void diff_index_show_file(struct rev_info *revs,
				 const char *prefix,
				 struct cache_entry *ce,
				 unsigned char *sha1, unsigned int mode)
{
	diff_addremove(&revs->diffopt, prefix[0], ntohl(mode),
		       sha1, ce->name, NULL);
}

static int get_stat_data(struct cache_entry *ce,
			 unsigned char **sha1p,
			 unsigned int *modep,
			 int cached, int match_missing)
{
	unsigned char *sha1 = ce->sha1;
	unsigned int mode = ce->ce_mode;

	if (!cached) {
		static unsigned char no_sha1[20];
		int changed;
		struct stat st;
		if (lstat(ce->name, &st) < 0) {
			if (errno == ENOENT && match_missing) {
				*sha1p = sha1;
				*modep = mode;
				return 0;
			}
			return -1;
		}
		changed = ce_match_stat(ce, &st, 0);
		if (changed) {
			mode = ce_mode_from_stat(ce, st.st_mode);
			sha1 = no_sha1;
		}
	}

	*sha1p = sha1;
	*modep = mode;
	return 0;
}

static void show_new_file(struct rev_info *revs,
			  struct cache_entry *new,
			  int cached, int match_missing)
{
	unsigned char *sha1;
	unsigned int mode;

	/* New file in the index: it might actually be different in
	 * the working copy.
	 */
	if (get_stat_data(new, &sha1, &mode, cached, match_missing) < 0)
		return;

	diff_index_show_file(revs, "+", new, sha1, mode);
}

static int show_modified(struct rev_info *revs,
			 struct cache_entry *old,
			 struct cache_entry *new,
			 int report_missing,
			 int cached, int match_missing)
{
	unsigned int mode, oldmode;
	unsigned char *sha1;

	if (get_stat_data(new, &sha1, &mode, cached, match_missing) < 0) {
		if (report_missing)
			diff_index_show_file(revs, "-", old,
					     old->sha1, old->ce_mode);
		return -1;
	}

	if (revs->combine_merges && !cached &&
	    (hashcmp(sha1, old->sha1) || hashcmp(old->sha1, new->sha1))) {
		struct combine_diff_path *p;
		int pathlen = ce_namelen(new);

		p = xmalloc(combine_diff_path_size(2, pathlen));
		p->path = (char *) &p->parent[2];
		p->next = NULL;
		p->len = pathlen;
		memcpy(p->path, new->name, pathlen);
		p->path[pathlen] = 0;
		p->mode = ntohl(mode);
		hashclr(p->sha1);
		memset(p->parent, 0, 2 * sizeof(struct combine_diff_parent));
		p->parent[0].status = DIFF_STATUS_MODIFIED;
		p->parent[0].mode = ntohl(new->ce_mode);
		hashcpy(p->parent[0].sha1, new->sha1);
		p->parent[1].status = DIFF_STATUS_MODIFIED;
		p->parent[1].mode = ntohl(old->ce_mode);
		hashcpy(p->parent[1].sha1, old->sha1);
		show_combined_diff(p, 2, revs->dense_combined_merges, revs);
		free(p);
		return 0;
	}

	oldmode = old->ce_mode;
	if (mode == oldmode && !hashcmp(sha1, old->sha1) &&
	    !revs->diffopt.find_copies_harder)
		return 0;

	mode = ntohl(mode);
	oldmode = ntohl(oldmode);

	diff_change(&revs->diffopt, oldmode, mode,
		    old->sha1, sha1, old->name, NULL);
	return 0;
}

static int diff_cache(struct rev_info *revs,
		      struct cache_entry **ac, int entries,
		      const char **pathspec,
		      int cached, int match_missing)
{
	while (entries) {
		struct cache_entry *ce = *ac;
		int same = (entries > 1) && ce_same_name(ce, ac[1]);

		if (!ce_path_match(ce, pathspec))
			goto skip_entry;

		switch (ce_stage(ce)) {
		case 0:
			/* No stage 1 entry? That means it's a new file */
			if (!same) {
				show_new_file(revs, ce, cached, match_missing);
				break;
			}
			/* Show difference between old and new */
			show_modified(revs, ac[1], ce, 1,
				      cached, match_missing);
			break;
		case 1:
			/* No stage 3 (merge) entry?
			 * That means it's been deleted.
			 */
			if (!same) {
				diff_index_show_file(revs, "-", ce,
						     ce->sha1, ce->ce_mode);
				break;
			}
			/* We come here with ce pointing at stage 1
			 * (original tree) and ac[1] pointing at stage
			 * 3 (unmerged).  show-modified with
			 * report-missing set to false does not say the
			 * file is deleted but reports true if work
			 * tree does not have it, in which case we
			 * fall through to report the unmerged state.
			 * Otherwise, we show the differences between
			 * the original tree and the work tree.
			 */
			if (!cached &&
			    !show_modified(revs, ce, ac[1], 0,
					   cached, match_missing))
				break;
			diff_unmerge(&revs->diffopt, ce->name,
				     ntohl(ce->ce_mode), ce->sha1);
			break;
		case 3:
			diff_unmerge(&revs->diffopt, ce->name,
				     0, null_sha1);
			break;

		default:
			die("impossible cache entry stage");
		}

skip_entry:
		/*
		 * Ignore all the different stages for this file,
		 * we've handled the relevant cases now.
		 */
		do {
			ac++;
			entries--;
		} while (entries && ce_same_name(ce, ac[0]));
	}
	return 0;
}

/*
 * This turns all merge entries into "stage 3". That guarantees that
 * when we read in the new tree (into "stage 1"), we won't lose sight
 * of the fact that we had unmerged entries.
 */
static void mark_merge_entries(void)
{
	int i;
	for (i = 0; i < active_nr; i++) {
		struct cache_entry *ce = active_cache[i];
		if (!ce_stage(ce))
			continue;
		ce->ce_flags |= htons(CE_STAGEMASK);
	}
}

int run_diff_index(struct rev_info *revs, int cached)
{
	int ret;
	struct object *ent;
	struct tree *tree;
	const char *tree_name;
	int match_missing = 0;

	/* 
	 * Backward compatibility wart - "diff-index -m" does
	 * not mean "do not ignore merges", but totally different.
	 */
	if (!revs->ignore_merges)
		match_missing = 1;

	mark_merge_entries();

	ent = revs->pending.objects[0].item;
	tree_name = revs->pending.objects[0].name;
	tree = parse_tree_indirect(ent->sha1);
	if (!tree)
		return error("bad tree object %s", tree_name);
	if (read_tree(tree, 1, revs->prune_data))
		return error("unable to read tree object %s", tree_name);
	ret = diff_cache(revs, active_cache, active_nr, revs->prune_data,
			 cached, match_missing);
	diffcore_std(&revs->diffopt);
	diff_flush(&revs->diffopt);
	return ret;
}

int do_diff_cache(const unsigned char *tree_sha1, struct diff_options *opt)
{
	struct tree *tree;
	struct rev_info revs;
	int i;
	struct cache_entry **dst;
	struct cache_entry *last = NULL;

	/*
	 * This is used by git-blame to run diff-cache internally;
	 * it potentially needs to repeatedly run this, so we will
	 * start by removing the higher order entries the last round
	 * left behind.
	 */
	dst = active_cache;
	for (i = 0; i < active_nr; i++) {
		struct cache_entry *ce = active_cache[i];
		if (ce_stage(ce)) {
			if (last && !strcmp(ce->name, last->name))
				continue;
			cache_tree_invalidate_path(active_cache_tree,
						   ce->name);
			last = ce;
			ce->ce_mode = 0;
			ce->ce_flags &= ~htons(CE_STAGEMASK);
		}
		*dst++ = ce;
	}
	active_nr = dst - active_cache;

	init_revisions(&revs, NULL);
	revs.prune_data = opt->paths;
	tree = parse_tree_indirect(tree_sha1);
	if (!tree)
		die("bad tree object %s", sha1_to_hex(tree_sha1));
	if (read_tree(tree, 1, opt->paths))
		return error("unable to read tree %s", sha1_to_hex(tree_sha1));
	return diff_cache(&revs, active_cache, active_nr, revs.prune_data,
			  1, 0);
}<|MERGE_RESOLUTION|>--- conflicted
+++ resolved
@@ -210,13 +210,6 @@
 	if (revs->max_count == -2) {
 		if (revs->diffopt.nr_paths != 2)
 			return error("need two files/directories with --no-index");
-<<<<<<< HEAD
-		queue_diff(&revs->diffopt, revs->diffopt.paths[0],
-				revs->diffopt.paths[1]);
-		diffcore_std(&revs->diffopt);
-		diff_flush(&revs->diffopt);
-		return 0;
-=======
 		if (queue_diff(&revs->diffopt, revs->diffopt.paths[0],
 				revs->diffopt.paths[1]))
 			return -1;
@@ -227,7 +220,6 @@
 		 * 0 = no changes, 1 = changes, else error
 		 */
 		return revs->diffopt.found_changes;
->>>>>>> 34a5e1a2
 	}
 
 	if (read_cache() < 0) {
