#include "cache.h"
#include "blob.h"

static void create_directories(const char *path, struct checkout *state)
{
	int len = strlen(path);
	char *buf = xmalloc(len + 1);
	const char *slash = path;

	while ((slash = strchr(slash+1, '/')) != NULL) {
		len = slash - path;
		memcpy(buf, path, len);
		buf[len] = 0;
		if (mkdir(buf, 0777)) {
			if (errno == EEXIST) {
				struct stat st;
				if (len > state->base_dir_len && state->force && !unlink(buf) && !mkdir(buf, 0777))
					continue;
				if (!stat(buf, &st) && S_ISDIR(st.st_mode))
					continue; /* ok */
			}
			die("cannot create directory at %s", buf);
		}
	}
	free(buf);
}

static void remove_subtree(const char *path)
{
	DIR *dir = opendir(path);
	struct dirent *de;
	char pathbuf[PATH_MAX];
	char *name;
	
	if (!dir)
		die("cannot opendir %s", path);
	strcpy(pathbuf, path);
	name = pathbuf + strlen(path);
	*name++ = '/';
	while ((de = readdir(dir)) != NULL) {
		struct stat st;
		if ((de->d_name[0] == '.') &&
		    ((de->d_name[1] == 0) ||
		     ((de->d_name[1] == '.') && de->d_name[2] == 0)))
			continue;
		strcpy(name, de->d_name);
		if (lstat(pathbuf, &st))
			die("cannot lstat %s", pathbuf);
		if (S_ISDIR(st.st_mode))
			remove_subtree(pathbuf);
		else if (unlink(pathbuf))
			die("cannot unlink %s", pathbuf);
	}
	closedir(dir);
	if (rmdir(path))
		die("cannot rmdir %s", path);
}

static int create_file(const char *path, unsigned int mode)
{
	mode = (mode & 0100) ? 0777 : 0666;
	return open(path, O_WRONLY | O_CREAT | O_EXCL, mode);
}

static void *read_blob_entry(struct cache_entry *ce, const char *path, unsigned long *size)
{
	enum object_type type;
	void *new = read_sha1_file(ce->sha1, &type, size);

	if (new) {
		if (type == OBJ_BLOB)
			return new;
		free(new);
	}
	return NULL;
}

static int write_entry(struct cache_entry *ce, char *path, struct checkout *state, int to_tempfile)
{
	int fd;
	long wrote;

	switch (ntohl(ce->ce_mode) & S_IFMT) {
<<<<<<< HEAD
		char *buf, *new;
		unsigned long size, nsize;
=======
		char *buf;
>>>>>>> 5e635e39

	case S_IFREG:
		new = read_blob_entry(ce, path, &size);
		if (!new)
			return error("git-checkout-index: unable to read sha1 file of %s (%s)",
				path, sha1_to_hex(ce->sha1));
		if (to_tempfile) {
			strcpy(path, ".merge_file_XXXXXX");
			fd = mkstemp(path);
		} else
			fd = create_file(path, ntohl(ce->ce_mode));
		if (fd < 0) {
			free(new);
			return error("git-checkout-index: unable to create file %s (%s)",
				path, strerror(errno));
		}

		/*
		 * Convert from git internal format to working tree format
		 */
		buf = convert_to_working_tree(ce->name, new, &size);
		if (buf) {
			free(new);
			new = buf;
		}

		wrote = write_in_full(fd, new, size);
		close(fd);
		free(new);
		if (wrote != size)
			return error("git-checkout-index: unable to write file %s", path);
		break;
	case S_IFLNK:
		new = read_blob_entry(ce, path, &size);
		if (!new)
			return error("git-checkout-index: unable to read sha1 file of %s (%s)",
				path, sha1_to_hex(ce->sha1));
		if (to_tempfile || !has_symlinks) {
			if (to_tempfile) {
				strcpy(path, ".merge_link_XXXXXX");
				fd = mkstemp(path);
			} else
				fd = create_file(path, 0666);
			if (fd < 0) {
				free(new);
				return error("git-checkout-index: unable to create "
						 "file %s (%s)", path, strerror(errno));
			}
			wrote = write_in_full(fd, new, size);
			close(fd);
			free(new);
			if (wrote != size)
				return error("git-checkout-index: unable to write file %s",
					path);
		} else {
			wrote = symlink(new, path);
			free(new);
			if (wrote)
				return error("git-checkout-index: unable to create "
						 "symlink %s (%s)", path, strerror(errno));
		}
		break;
	case S_IFDIRLNK:
		if (to_tempfile)
			return error("git-checkout-index: cannot create temporary subproject %s", path);
		if (mkdir(path, 0777) < 0)
			return error("git-checkout-index: cannot create subproject directory %s", path);
		break;
	default:
		return error("git-checkout-index: unknown file mode for %s", path);
	}

	if (state->refresh_cache) {
		struct stat st;
		lstat(ce->name, &st);
		fill_stat_cache_info(ce, &st);
	}
	return 0;
}

int checkout_entry(struct cache_entry *ce, struct checkout *state, char *topath)
{
	static char path[PATH_MAX + 1];
	struct stat st;
	int len = state->base_dir_len;

	if (topath)
		return write_entry(ce, topath, state, 1);

	memcpy(path, state->base_dir, len);
	strcpy(path + len, ce->name);

	if (!lstat(path, &st)) {
		unsigned changed = ce_match_stat(ce, &st, 1);
		if (!changed)
			return 0;
		if (!state->force) {
			if (!state->quiet)
				fprintf(stderr, "git-checkout-index: %s already exists\n", path);
			return -1;
		}

		/*
		 * We unlink the old file, to get the new one with the
		 * right permissions (including umask, which is nasty
		 * to emulate by hand - much easier to let the system
		 * just do the right thing)
		 */
		unlink(path);
		if (S_ISDIR(st.st_mode)) {
			/* If it is a gitlink, leave it alone! */
			if (S_ISDIRLNK(ntohl(ce->ce_mode)))
				return 0;
			if (!state->force)
				return error("%s is a directory", path);
			remove_subtree(path);
		}
	} else if (state->not_new)
		return 0;
	create_directories(path, state);
	return write_entry(ce, path, state, 0);
}<|MERGE_RESOLUTION|>--- conflicted
+++ resolved
@@ -81,12 +81,8 @@
 	long wrote;
 
 	switch (ntohl(ce->ce_mode) & S_IFMT) {
-<<<<<<< HEAD
 		char *buf, *new;
-		unsigned long size, nsize;
-=======
-		char *buf;
->>>>>>> 5e635e39
+		unsigned long size;
 
 	case S_IFREG:
 		new = read_blob_entry(ce, path, &size);
