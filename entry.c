--- conflicted
+++ resolved
@@ -82,11 +82,7 @@
 
 	switch (ntohl(ce->ce_mode) & S_IFMT) {
 		char *buf, *new;
-<<<<<<< HEAD
-		unsigned long size, nsize;
-=======
 		unsigned long size;
->>>>>>> 42c4b580
 
 	case S_IFREG:
 		new = read_blob_entry(ce, path, &size);
