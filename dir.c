--- conflicted
+++ resolved
@@ -295,11 +295,7 @@
 	if (cache_name_pos(pathname, len) >= 0)
 		return NULL;
 
-<<<<<<< HEAD
-	ALLOC_GROW(dir->ignored, dir->ignored_nr, dir->ignored_alloc);
-=======
 	ALLOC_GROW(dir->ignored, dir->ignored_nr+1, dir->ignored_alloc);
->>>>>>> 25fd2f7a
 	return dir->ignored[dir->ignored_nr++] = dir_entry_new(pathname, len);
 }
 
